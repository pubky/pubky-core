--- conflicted
+++ resolved
@@ -54,28 +54,4 @@
 
 ## JS bindings
 
-<<<<<<< HEAD
-In vscode with the rust-analyzer, wasm behind the `#[cfg(wasm_browser)]` guard is not type checked. To fix this, add
-a `.vscode/settings.json` file in the root of this project with the following content:
-
-```json
-{
-  "rust-analyzer.cargo.target": "wasm32-unknown-unknown"
-}
-```
-
-If not done already, you need to add the wasm target: `cargo target add wasm32-unknown-unknown`.
-
-This is just a workaround because it enables the wasm feature in all workspace member which creates problems.
-So it is best to enable this settings only temporarily for wasm development and then turn it off again before commiting the
-changes. This is a [rust-analyzer issue](https://github.com/rust-lang/rust-analyzer/issues/11900#issuecomment-1166638234).
-
-## How To Build/Test the NPM Package
-
-1. Go to `pubky-client/pkg`.
-2. Run `npm run build`.
-3. Run a testnet mainline DHT, Pkarr relay and Homeserver `npm run testnet`
-4. Run tests with `npm run test`.
-=======
-Find a wrapper of this crate using `wasm_bindgen` in `pubky-client/bindings/js`
->>>>>>> dc4fb610
+Find a wrapper of this crate using `wasm_bindgen` in `pubky-client/bindings/js`