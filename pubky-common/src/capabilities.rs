<<<<<<< HEAD
//! Capabilities defining what scopes of resources can be accessed with what actions.

use std::{fmt::Display, str::FromStr};
=======
//! Capabilities define *what* a bearer can access (a scoped path) and *how* (a set of actions).
//!
//! ## String format
//!
//! A single capability is serialized as: `"<scope>:<actions>"`
//!
//! - `scope` must start with `/` (e.g. `"/pub/my-cool-app/"`, `"/"`).
//! - `actions` is a compact string of letters, currently:
//!   - `r` => read (GET)
//!   - `w` => write (PUT/POST/DELETE)
//!
//! Examples:
//!
//! - Read+write everything: `"/:rw"`
//! - Read-only a file: `"/pub/foo.txt:r"`
//! - Read-write a directory: `"/pub/my-cool-app/:rw"`
//!
//! Multiple capabilities are serialized as a comma-separated list,
//! e.g. `"/pub/my-cool-app/:rw,/pub/foo.txt:r"`.
//!
//! ## Builder ergonomics
//!
//! ```rust
//! use pubky_common::capabilities::{Capability, Capabilities};
//!
//! // Single-cap builder
//! let cap = Capability::builder("/pub/my-cool-app/")
//!     .read()
//!     .write()
//!     .finish();
//! assert_eq!(cap.to_string(), "/pub/my-cool-app/:rw");
//!
//! // Multiple caps builder
//! let caps = Capabilities::builder()
//!     .read_write("/pub/my-cool-app/")
//!     .read("/pub/foo.txt")
//!     .finish();
//! assert_eq!(caps.to_string(), "/pub/my-cool-app/:rw,/pub/foo.txt:r");
//! ```
>>>>>>> 0513f6a8

use serde::{Deserialize, Serialize};
use std::{collections::BTreeSet, fmt::Display};
use url::Url;

/// A single capability: a `scope` and the allowed `actions` within it.
///
/// The wire/string representation is `"<scope>:<actions>"`, see module docs.
#[derive(Debug, Clone, PartialEq, Eq)]
pub struct Capability {
    /// Scope of resources (e.g. a directory or file). Must start with `/`.
    pub scope: String,
    /// Allowed actions within `scope`. Serialized as a compact action string (e.g. `"rw"`).
    pub actions: Vec<Action>,
}

impl Capability {
    /// Shorthand for a root capability at `/` with read+write.
    ///
    /// Equivalent to `Capability { scope: "/".into(), actions: vec![Read, Write] }`.
    ///
    /// ```
    /// use pubky_common::capabilities::Capability;
    /// assert_eq!(Capability::root().to_string(), "/:rw");
    /// ```
    pub fn root() -> Self {
        Capability {
            scope: "/".to_string(),
            actions: vec![Action::Read, Action::Write],
        }
    }

    // ---- Shortcut constructors

    /// Construct a read-only capability for `scope`.
    ///
    /// The scope is normalized to start with `/` if it does not already.
    ///
    /// ```
    /// use pubky_common::capabilities::Capability;
    /// assert_eq!(Capability::read("pub/my.app").to_string(), "/pub/my.app:r");
    /// ```
    #[inline]
    pub fn read<S: Into<String>>(scope: S) -> Self {
        Self::builder(scope).read().finish()
    }

    /// Construct a write-only capability for `scope`.
    ///
    /// ```
    /// use pubky_common::capabilities::Capability;
    /// assert_eq!(Capability::write("/pub/tmp").to_string(), "/pub/tmp:w");
    /// ```
    #[inline]
    pub fn write<S: Into<String>>(scope: S) -> Self {
        Self::builder(scope).write().finish()
    }

    /// Construct a read+write capability for `scope`.
    ///
    /// ```
    /// use pubky_common::capabilities::Capability;
    /// assert_eq!(Capability::read_write("/").to_string(), "/:rw");
    /// ```
    #[inline]
    pub fn read_write<S: Into<String>>(scope: S) -> Self {
        Self::builder(scope).read().write().finish()
    }

    /// Start building a single capability for `scope`.
    ///
    /// The scope is normalized to have a leading `/`.
    ///
    /// ```
    /// use pubky_common::capabilities::Capability;
    /// let cap = Capability::builder("pub/my.app").read().finish();
    /// assert_eq!(cap.to_string(), "/pub/my.app:r");
    /// ```
    pub fn builder<S: Into<String>>(scope: S) -> CapabilityBuilder {
        CapabilityBuilder {
            scope: normalize_scope(scope.into()),
            actions: BTreeSet::new(),
        }
    }

    fn covers(&self, other: &Capability) -> bool {
        if !scope_covers(&self.scope, &other.scope) {
            return false;
        }

        other
            .actions
            .iter()
            .all(|action| self.actions.contains(action))
    }
}

/// Fluent builder for a single [`Capability`].
///
/// Use [`Capability::builder`] to construct, then chain `.read()/.write()` and `.finish()`.
#[derive(Debug, Default)]
pub struct CapabilityBuilder {
    scope: String,
    actions: BTreeSet<Action>,
}

impl CapabilityBuilder {
    /// Allow **read** (GET) within the scope.
    pub fn read(mut self) -> Self {
        self.actions.insert(Action::Read);
        self
    }

    /// Allow **write** (PUT/POST/DELETE) within the scope.
    pub fn write(mut self) -> Self {
        self.actions.insert(Action::Write);
        self
    }

    /// Allow a specific action. Useful if more actions are added in the future.
    pub fn allow(mut self, action: Action) -> Self {
        self.actions.insert(action);
        self
    }

    /// Finalize and produce the [`Capability`].
    ///
    /// Actions are de-duplicated and emitted in a stable order.
    pub fn finish(self) -> Capability {
        let v: Vec<Action> = self.actions.into_iter().collect();
        // BTreeSet sorts; keep stable & dedup’d
        Capability {
            scope: self.scope,
            actions: v,
        }
    }
}

/// Actions allowed on a given scope.
///
/// Display/serialization encodes these as single characters (`r`, `w`).
#[derive(Debug, Copy, Clone, PartialEq, Eq, PartialOrd, Ord)]
pub enum Action {
    /// Can read the scope at the specified path (GET requests).
    Read,
    /// Can write to the scope at the specified path (PUT/POST/DELETE requests).
    Write,
    /// Unknown ability
    Unknown(char),
}

impl From<&Action> for char {
    fn from(value: &Action) -> Self {
        match value {
            Action::Read => 'r',
            Action::Write => 'w',
            Action::Unknown(char) => char.to_owned(),
        }
    }
}

impl TryFrom<char> for Action {
    type Error = Error;

    fn try_from(value: char) -> Result<Self, Error> {
        match value {
            'r' => Ok(Self::Read),
            'w' => Ok(Self::Write),
            _ => Err(Error::InvalidAction),
        }
    }
}

impl Display for Capability {
    fn fmt(&self, f: &mut std::fmt::Formatter<'_>) -> std::fmt::Result {
        write!(
            f,
            "{}:{}",
            self.scope,
            self.actions.iter().map(char::from).collect::<String>()
        )
    }
}

impl TryFrom<String> for Capability {
    type Error = Error;

    fn try_from(value: String) -> Result<Self, Error> {
        value.as_str().try_into()
    }
}

impl FromStr for Capability {
    type Err = Error;

    fn from_str(s: &str) -> Result<Self, Error> {
        s.try_into()
    }
}

impl TryFrom<&str> for Capability {
    type Error = Error;
    /// Parse `"<scope>:<actions>"`. Scope must start with `/`; actions must be valid letters.
    ///
    /// ```
    /// use pubky_common::capabilities::Capability;
    /// let cap: Capability = "/pub/my-cool-app/:rw".try_into().unwrap();
    /// assert_eq!(cap.to_string(), "/pub/my-cool-app/:rw");
    /// ```
    fn try_from(value: &str) -> Result<Self, Error> {
        if value.matches(':').count() != 1 {
            return Err(Error::InvalidFormat);
        }

        if !value.starts_with('/') {
            return Err(Error::InvalidScope);
        }

        let actions_str = value.rsplit(':').next().unwrap_or("");

        let mut actions = Vec::new();

        for char in actions_str.chars() {
            let ability = Action::try_from(char)?;

            match actions.binary_search_by(|element| char::from(element).cmp(&char)) {
                Ok(_) => {}
                Err(index) => {
                    actions.insert(index, ability);
                }
            }
        }

        let scope = value[0..value.len() - actions_str.len() - 1].to_string();

        Ok(Capability { scope, actions })
    }
}

impl Serialize for Capability {
    fn serialize<S>(&self, serializer: S) -> Result<S::Ok, S::Error>
    where
        S: serde::Serializer,
    {
        let string = self.to_string();

        string.serialize(serializer)
    }
}

impl<'de> Deserialize<'de> for Capability {
    fn deserialize<D>(deserializer: D) -> Result<Self, D::Error>
    where
        D: serde::Deserializer<'de>,
    {
        let string: String = Deserialize::deserialize(deserializer)?;

        string.try_into().map_err(serde::de::Error::custom)
    }
}

#[derive(thiserror::Error, Debug, PartialEq, Eq)]
/// Error parsing a [Capability].
pub enum Error {
    #[error("Capability: Invalid scope: does not start with `/`")]
    /// Capability: Invalid scope: does not start with `/`
    InvalidScope,
    #[error("Capability: Invalid format should be <scope>:<abilities>")]
    /// Capability: Invalid format should be `<scope>:<abilities>`
    InvalidFormat,
    #[error("Capability: Invalid Action")]
    /// Capability: Invalid Action
    InvalidAction,
    #[error("Capabilities: Invalid capabilities format")]
    /// Capabilities: Invalid capabilities format
    InvalidCapabilities,
}

/// A wrapper around `Vec<Capability>` that controls how capabilities are
/// serialized and built.
///
/// Serialization is a single comma-separated string (e.g. `"/:rw,/pub/my-cool-app/:r"`),
/// which is convenient for logs, URLs, or compact text payloads. It also comes
/// with a fluent builder (`Capabilities::builder()`).
///
/// Note: this does **not** remove length prefixes in binary encodings; if you
/// need a varint-free trailing field in a custom binary format, implement a
/// bespoke encoder/decoder instead of serde.
#[derive(Clone, Default, Debug, PartialEq, Eq)]
#[must_use]
pub struct Capabilities(pub Vec<Capability>);

impl Capabilities {
    /// Returns true if the list contains `capability`.
    pub fn contains(&self, capability: &Capability) -> bool {
        self.0.contains(capability)
    }

    /// Returns `true` if the list is empty.
    pub fn is_empty(&self) -> bool {
        self.0.is_empty()
    }

    /// Returns the number of entries.
    pub fn len(&self) -> usize {
        self.0.len()
    }

    /// Returns an iterator over the slice of [Capability].
    pub fn iter(&self) -> std::slice::Iter<'_, Capability> {
        self.0.iter()
    }

    /// Parse capabilities from the `caps` query parameter.
    ///
    /// Expects a comma-separated list of capability strings, e.g.:
    /// `?caps=/pub/my-cool-app/:rw,/foo:r`
    ///
    /// Invalid entries are ignored.
    ///
    /// # Examples
    /// ```
    /// # use url::Url;
    /// # use pubky_common::capabilities::Capabilities;
    /// let url = Url::parse("https://example/app?caps=/pub/my-cool-app/:rw,/foo:r").unwrap();
    /// let caps = Capabilities::from_url(&url);
    /// assert!(!caps.is_empty());
    /// ```
    pub fn from_url(url: &Url) -> Self {
        // Get the first `caps` entry if present.
        let value = url
            .query_pairs()
            .find_map(|(k, v)| (k == "caps").then(|| v.to_string()))
            .unwrap_or_default();

        // Parse comma-separated capabilities, skipping invalid pieces.
        let caps = value
            .split(',')
            .filter_map(|s| Capability::try_from(s).ok())
            .collect();

        Capabilities(sanitize_caps(caps))
    }

    /// Start a fluent builder for multiple capabilities.
    ///
    /// ```
    /// use pubky_common::capabilities::Capabilities;
    /// let caps = Capabilities::builder().read_write("/").finish();
    /// assert_eq!(caps.to_string(), "/:rw");
    /// ```
    pub fn builder() -> CapsBuilder {
        CapsBuilder::default()
    }
}

/// Fluent builder for multiple [`Capability`] entries.
///
/// Build with high-level helpers (`.read()/.write()/.read_write()`), or push prebuilt
/// capabilities with `.cap()`, or use `.capability(scope, |b| ...)` to build inline.
#[derive(Default, Debug)]
pub struct CapsBuilder {
    caps: Vec<Capability>,
}

impl CapsBuilder {
    /// Create a new empty builder.
    pub fn new() -> Self {
        Self::default()
    }

    /// Push a prebuilt capability
    pub fn cap(mut self, cap: Capability) -> Self {
        self.caps.push(cap);
        self
    }

    /// Build a capability inline and push it:
    ///
    /// ```
    /// use pubky_common::capabilities::Capabilities;
    /// let caps = Capabilities::builder()
    ///     .capability("/pub/my-cool-app/", |b| b.read().write())
    ///     .finish();
    /// assert_eq!(caps.to_string(), "/pub/my-cool-app/:rw");
    /// ```
    pub fn capability<F>(mut self, scope: impl Into<String>, f: F) -> Self
    where
        F: FnOnce(CapabilityBuilder) -> CapabilityBuilder,
    {
        let cap = f(Capability::builder(scope)).finish();
        self.caps.push(cap);
        self
    }

    /// Add a read-only capability for `scope`.
    pub fn read(mut self, scope: impl Into<String>) -> Self {
        self.caps.push(Capability::read(scope));
        self
    }

    /// Add a write-only capability for `scope`.
    pub fn write(mut self, scope: impl Into<String>) -> Self {
        self.caps.push(Capability::write(scope));
        self
    }

    /// Add a read+write capability for `scope`.
    pub fn read_write(mut self, scope: impl Into<String>) -> Self {
        self.caps.push(Capability::read_write(scope));
        self
    }

    /// Extend with an iterator of capabilities.
    pub fn extend<I: IntoIterator<Item = Capability>>(mut self, iter: I) -> Self {
        self.caps.extend(iter);
        self
    }

    /// Finalize and produce the [`Capabilities`] list.
    pub fn finish(self) -> Capabilities {
        Capabilities(sanitize_caps(self.caps))
    }
}

impl From<Vec<Capability>> for Capabilities {
    fn from(value: Vec<Capability>) -> Self {
        Self(value)
    }
}

impl From<Capabilities> for Vec<Capability> {
    fn from(value: Capabilities) -> Self {
        value.0
    }
}

impl TryFrom<&str> for Capabilities {
    type Error = Error;

    fn try_from(value: &str) -> Result<Self, Self::Error> {
        let mut caps = vec![];

        for s in value.split(',') {
            if let Ok(cap) = Capability::try_from(s) {
                caps.push(cap);
            };
        }

        Ok(Capabilities(sanitize_caps(caps)))
    }
}

/// Allow `Capabilities::from(&url)` using the default `caps` key.
impl From<&Url> for Capabilities {
    fn from(url: &Url) -> Self {
        Capabilities::from_url(url)
    }
}

/// Allow `Capabilities::from(url)` (by value) using the default `caps` key.
impl From<Url> for Capabilities {
    fn from(url: Url) -> Self {
        Capabilities::from_url(&url)
    }
}

impl Display for Capabilities {
    fn fmt(&self, f: &mut std::fmt::Formatter<'_>) -> std::fmt::Result {
        let string = self
            .0
            .iter()
            .map(|c| c.to_string())
            .collect::<Vec<_>>()
            .join(",");

        write!(f, "{string}")
    }
}

impl Serialize for Capabilities {
    fn serialize<S>(&self, serializer: S) -> Result<S::Ok, S::Error>
    where
        S: serde::Serializer,
    {
        self.to_string().serialize(serializer)
    }
}

impl<'de> Deserialize<'de> for Capabilities {
    fn deserialize<D>(deserializer: D) -> Result<Self, D::Error>
    where
        D: serde::Deserializer<'de>,
    {
        let string: String = Deserialize::deserialize(deserializer)?;

        let mut caps = vec![];

        for s in string.split(',') {
            if let Ok(cap) = Capability::try_from(s) {
                caps.push(cap);
            };
        }

        Ok(Capabilities(sanitize_caps(caps)))
    }
}

// --- helpers ---

fn normalize_scope(mut s: String) -> String {
    if !s.starts_with('/') {
        s.insert(0, '/');
    }
    s
}

fn scope_covers(parent: &str, child: &str) -> bool {
    if parent == child {
        return true;
    }

    if !parent.ends_with('/') {
        return false;
    }

    child.starts_with(parent)
}

fn sanitize_caps(caps: Vec<Capability>) -> Vec<Capability> {
    let mut merged: Vec<Capability> = Vec::new();

    for mut cap in caps {
        if let Some(existing) = merged
            .iter_mut()
            .find(|existing| existing.scope == cap.scope)
        {
            let actions: BTreeSet<Action> = existing
                .actions
                .iter()
                .copied()
                .chain(cap.actions.iter().copied())
                .collect();
            existing.actions = actions.into_iter().collect();
            continue;
        }

        let actions: BTreeSet<Action> = cap.actions.iter().copied().collect();
        cap.actions = actions.into_iter().collect();
        merged.push(cap);
    }

    let mut sanitized: Vec<Capability> = Vec::new();

    'outer: for cap in merged.into_iter() {
        if sanitized.iter().any(|existing| existing.covers(&cap)) {
            continue 'outer;
        }

        sanitized.retain(|existing| !cap.covers(existing));
        sanitized.push(cap);
    }

    sanitized
}

#[cfg(test)]
mod tests {
    use super::*;
    use url::Url;

    #[test]
    fn pubky_caps() {
        let cap = Capability {
            scope: "/pub/pubky.app/".to_string(),
            actions: vec![Action::Read, Action::Write],
        };

        // Read and write within directory `/pub/pubky.app/`.
        let expected_string = "/pub/pubky.app/:rw";

        assert_eq!(cap.to_string(), expected_string);

        assert_eq!(Capability::try_from(expected_string), Ok(cap))
    }

    #[test]
    fn root_capability_helper() {
        let cap = Capability::root();
        assert_eq!(cap.scope, "/");
        assert_eq!(cap.actions, vec![Action::Read, Action::Write]);
        assert_eq!(cap.to_string(), "/:rw");
        // And it round-trips through the string form:
        assert_eq!(Capability::try_from("/:rw"), Ok(cap));
    }

    #[test]
    fn single_capability_via_builder_and_shortcuts() {
        // Full builder:
        let cap1 = Capability::builder("/pub/my-cool-app/")
            .read()
            .write()
            .finish();
        assert_eq!(cap1.to_string(), "/pub/my-cool-app/:rw");

        // Shortcuts:
        let cap_rw = Capability::read_write("/pub/my-cool-app/");
        let cap_r = Capability::read("/pub/file.txt");
        let cap_w = Capability::write("/pub/uploads/");

        assert_eq!(cap_rw, cap1);
        assert_eq!(cap_r.to_string(), "/pub/file.txt:r");
        assert_eq!(cap_w.to_string(), "/pub/uploads/:w");
    }

    #[test]
    fn multiple_caps_with_capsbuilder() {
        let caps = Capabilities::builder()
            .read("/pub/my-cool-app/") // "/pub/my-cool-app/:r"
            .write("/pub/uploads/") // "/pub/uploads/:w"
            .read_write("/pub/my-cool-app/data/") // "/pub/my-cool-app/data/:rw"
            .finish();

        // String form is comma-separated, in insertion order:
        assert_eq!(
            caps.to_string(),
            "/pub/my-cool-app/:r,/pub/uploads/:w,/pub/my-cool-app/data/:rw"
        );

        // Contains checks:
        assert!(caps.contains(&Capability::read("/pub/my-cool-app/")));
        assert!(caps.contains(&Capability::write("/pub/uploads/")));
        assert!(caps.contains(&Capability::read_write("/pub/my-cool-app/data/")));
        assert!(!caps.contains(&Capability::write("/nope")));
    }

    #[test]
    fn build_with_inline_capability_closure() {
        // Build a capability inline with fine-grained control, then push it:
        let caps = Capabilities::builder()
            .capability("/pub/my-cool-app/", |c| c.read().write())
            .finish();

        assert_eq!(caps.to_string(), "/pub/my-cool-app/:rw");
    }

    #[test]
    fn action_dedup_and_order_are_stable() {
        // Insert actions in noisy order; builder dedups & sorts (Read < Write).
        let cap = Capability::builder("/")
            .write()
            .read()
            .read()
            .write()
            .finish();
        assert_eq!(cap.actions, vec![Action::Read, Action::Write]);
        assert_eq!(cap.to_string(), "/:rw");
    }

    #[test]
    fn normalize_scope_adds_leading_slash() {
        // No leading slash? The helpers normalize it.
        let cap = Capability::read("pub/my.app");
        assert_eq!(cap.scope, "/pub/my.app");
        assert_eq!(cap.to_string(), "/pub/my.app:r");

        // CapsBuilder helpers also normalize:
        let caps = Capabilities::builder()
            .read_write("pub/my-cool-app/data")
            .finish();
        assert_eq!(caps.to_string(), "/pub/my-cool-app/data:rw");
    }

    #[test]
    fn parse_from_string_list() {
        // From a comma-separated string:
        let parsed = Capabilities::try_from("/:rw,/pub/my-cool-app/:r").unwrap();
        let built = Capabilities::builder()
            .read_write("/") // "/:rw"
            .read("/pub/my-cool-app/") // "/pub/my-cool-app/:r"
            .finish();

        assert_eq!(parsed, built);
    }

    #[test]
    fn parse_errors_are_informative() {
        // Invalid scope (doesn't start with '/'):
        let e = Capability::try_from("not/abs:rw").unwrap_err();
        assert!(matches!(e, Error::InvalidScope));

        // Invalid format (missing ':'):
        let e = Capability::try_from("/pub/my.app").unwrap_err();
        assert!(matches!(e, Error::InvalidFormat));

        // Invalid action:
        let e = Capability::try_from("/pub/my.app:rx").unwrap_err();
        assert!(matches!(e, Error::InvalidAction));
    }

    #[test]
    fn redundant_capabilities_builder_dedup() {
        let caps = Capabilities::builder()
            .read_write("/pub/example.com/")
            .read_write("/pub/example.com/")
            .write("/pub/example.com/subfolder")
            .finish();

        assert_eq!(caps.to_string(), "/pub/example.com/:rw");
    }

    #[test]
    fn redundant_capabilities_string_dedup() {
        let parsed = Capabilities::try_from(
            "/pub/example.com/:rw,/pub/example.com/:rw,/pub/example.com/subfolder:w",
        )
        .unwrap();

        let caps = Capabilities::builder()
            .read_write("/pub/example.com/")
            .finish();

        assert_eq!(caps.to_string(), "/pub/example.com/:rw");
        assert_eq!(parsed, caps);
    }

    #[test]
    fn redundant_capabilities_from_url_dedup() {
        let url = Url::parse(
            "https://example.test?caps=/pub/example.com/:rw,/pub/example.com/documents:w",
        )
        .unwrap();
        let caps = Capabilities::from_url(&url);

        assert_eq!(caps.to_string(), "/pub/example.com/:rw");
    }

    #[test]
    fn redundant_capabilities_merge_actions() {
        let caps = Capabilities::builder()
            .read("/pub/example.com/")
            .write("/pub/example.com/")
            .finish();

        assert_eq!(caps.to_string(), "/pub/example.com/:rw");
    }

    #[test]
    fn capabilities_len_and_is_empty() {
        let empty = Capabilities::builder().finish();
        assert!(empty.is_empty());
        assert_eq!(empty.len(), 0);

        let one = Capabilities::builder().read("/").finish();
        assert!(!one.is_empty());
        assert_eq!(one.len(), 1);
    }

    // Requires dev-dependency: serde_json
    #[test]
    fn serde_roundtrip_as_string() {
        let caps = Capabilities::builder()
            .read_write("/pub/my-cool-app/")
            .read("/pub/file.txt")
            .finish();

        let json = serde_json::to_string(&caps).unwrap();
        // Serialized as a single string:
        assert_eq!(json, "\"/pub/my-cool-app/:rw,/pub/file.txt:r\"");

        let back: Capabilities = serde_json::from_str(&json).unwrap();
        assert_eq!(back, caps);
    }
}<|MERGE_RESOLUTION|>--- conflicted
+++ resolved
@@ -1,8 +1,3 @@
-<<<<<<< HEAD
-//! Capabilities defining what scopes of resources can be accessed with what actions.
-
-use std::{fmt::Display, str::FromStr};
-=======
 //! Capabilities define *what* a bearer can access (a scoped path) and *how* (a set of actions).
 //!
 //! ## String format
@@ -42,10 +37,9 @@
 //!     .finish();
 //! assert_eq!(caps.to_string(), "/pub/my-cool-app/:rw,/pub/foo.txt:r");
 //! ```
->>>>>>> 0513f6a8
 
 use serde::{Deserialize, Serialize};
-use std::{collections::BTreeSet, fmt::Display};
+use std::{collections::BTreeSet, fmt::Display, str::FromStr};
 use url::Url;
 
 /// A single capability: a `scope` and the allowed `actions` within it.
