use pubky_testnet::pubky::global::global_client;
use pubky_testnet::pubky::{global, PubkyAgent, PubkyPairingAuth, PubkySigner};
use pubky_testnet::pubky_common::capabilities::{Capabilities, Capability};
use pubky_testnet::{
    pubky_homeserver::{MockDataDir, SignupMode},
    EphemeralTestnet, Testnet,
};
use reqwest::StatusCode;
use std::time::Duration;

use pubky_testnet::pubky::errors::{Error, RequestError};

#[tokio::test]
async fn basic_authn() {
    let testnet = EphemeralTestnet::start().await.unwrap();
    let homeserver = testnet.homeserver();

    let signer = PubkySigner::random().unwrap(); // Lazy constructor uses our global testnet pubky client

    let user = signer
        .signup_agent(&homeserver.public_key(), None)
        .await
        .unwrap();

    let session = user.session();

    assert!(session.capabilities().contains(&Capability::root()));

    user.signout().await.unwrap();
}

#[tokio::test]
async fn disabled_user() {
    let testnet = EphemeralTestnet::start().await.unwrap();
    let server = testnet.homeserver();

    // Create a brand-new user and session-bound agent
    let signer = PubkySigner::random().unwrap();
    let pubky = signer.public_key().clone();
    let agent = signer
        .signup_agent(&server.public_key(), None)
        .await
        .unwrap();

    // Create a test file to ensure the user can write to their account
    let file_path = "/pub/pubky.app/foo";
    agent
        .drive()
        .put(file_path, Vec::<u8>::new())
        .await
        .unwrap();

    // Make sure the user can read their own file
    let response = agent.drive().get(file_path).await.unwrap();
    assert_eq!(
        response.status(),
        StatusCode::OK,
        "User should be able to read their own file"
    );

    // Disable the user via admin API
    let admin_socket = server.admin().listen_socket();
    let admin_client = reqwest::Client::new();
    let resp = admin_client
        .post(format!("http://{admin_socket}/users/{pubky}/disable"))
        .header("X-Admin-Password", "admin")
        .send()
        .await
        .unwrap();
    assert_eq!(resp.status(), StatusCode::OK);

    // User can still read their own file
    let response = agent.drive().get(file_path).await.unwrap();
    assert_eq!(response.status(), StatusCode::OK);

    // User can no longer write
    let err = agent
        .drive()
        .put(file_path, Vec::<u8>::new())
        .await
        .unwrap_err();
    assert!(
        matches!(err, Error::Request(RequestError::Server { status, .. }) if status == StatusCode::FORBIDDEN),
        "Disabled user must get 403 on write"
    );

    // Fresh sign-in should still succeed (disabled means no writes, not no login)
    agent.signout().await.unwrap();
    // If your API has a different name, use the equivalent (e.g., `signin()` or `signin_and_publish()`).
    let agent2 = signer
        .signin()
        .await
        .expect("Signin should succeed for disabled users");
    assert_eq!(agent2.public_key(), pubky);
}

#[tokio::test]
async fn authz() {
    let testnet = EphemeralTestnet::start().await.unwrap();
    let server = testnet.homeserver();

    let http_relay_url = testnet.http_relay().local_link_url();

    // Third-party app (keyless)
    let caps = Capabilities::builder()
        .rw("/pub/pubky.app/")
        .read("/pub/foo.bar/file")
        .finish();

    // Third-party app (keyless)
    let auth = PubkyPairingAuth::new_with_relay(http_relay_url, &caps).unwrap();

    // Start long-poll; this consumes the flow
    let (subscription, pubkyauth_url) = auth.subscribe();
    // pubkyauth_url is needed by signer, display the QR or deep-link

    // Signer authenticator
    let signer = PubkySigner::random().unwrap();
    signer.signup(&server.public_key(), None).await.unwrap();
    signer
        .approve_pubkyauth_request(&pubkyauth_url)
        .await
        .unwrap();

    // Retrieve the session-bound agent (third party app)
    let user = subscription.wait_for_approval().await.unwrap();

    assert_eq!(user.public_key(), signer.public_key());

    // let session = user.session().await.unwrap().unwrap();
    // assert_eq!(session.capabilities(), &caps.0);

    // Ensure the same user pubky has been authed on the keyless app from cold keypair
    assert_eq!(user.public_key(), signer.public_key());

    // Access control enforcement
    user.drive()
        .put("/pub/pubky.app/foo", Vec::<u8>::new())
        .await
        .unwrap();

    let err = user
        .drive()
        .put("/pub/pubky.app", Vec::<u8>::new())
        .await
        .unwrap_err();
    assert!(
        matches!(err, Error::Request(RequestError::Server { status, .. }) if status == StatusCode::FORBIDDEN)
    );

    let err = user
        .drive()
        .put("/pub/foo.bar/file", Vec::<u8>::new())
        .await
        .unwrap_err();
    assert!(
        matches!(err, Error::Request(RequestError::Server { status, .. }) if status == StatusCode::FORBIDDEN)
    );
}

#[tokio::test]
async fn persist_and_restore_agent() {
    let testnet = EphemeralTestnet::start().await.unwrap();
    let homeserver = testnet.homeserver();

    // Create user and session-bound agent
    let signer = PubkySigner::random().unwrap();
    let agent = signer
        .signup_agent(&homeserver.public_key(), None)
        .await
        .unwrap();

    // Write something with the live agent
    agent
        .drive()
        .put("/pub/app/persist.txt", "hello")
        .await
        .unwrap();

    // Export agent's secret and drop the agent (simulate restart)
    let secret_token = agent.export_secret();
    drop(agent);

    // Save to disk or however you want to persist `exported`

    // Rehydrate from the exported secret (validates the session)
    // Reuse the process-wide client configured by the testnet
    let client = global::global_client().unwrap();
    let restored = PubkyAgent::import_secret(&client, &secret_token)
        .await
        .unwrap();

    // Same identity?
    assert_eq!(restored.public_key(), signer.public_key());

    // Still authorized to write
    restored
        .drive()
        .put("/pub/app/persist.txt", "hello2")
        .await
        .unwrap();
}

#[tokio::test]
async fn multiple_users() {
    let testnet = EphemeralTestnet::start().await.unwrap();
    let server = testnet.homeserver();

    // Two independent users
    let alice = PubkySigner::random().unwrap();
    let bob = PubkySigner::random().unwrap();

    let alice_agent = alice
        .signup_agent(&server.public_key(), None)
        .await
        .unwrap();
    let bob_agent = bob.signup_agent(&server.public_key(), None).await.unwrap();

    // Each session is bound to its own pubkey and has root caps
    let a_sess = alice_agent.session();
    assert_eq!(a_sess.public_key(), &alice.public_key());
    assert!(a_sess.capabilities().contains(&Capability::root()));

    let b_sess = bob_agent.session();
    assert_eq!(b_sess.public_key(), &bob.public_key());
    assert!(b_sess.capabilities().contains(&Capability::root()));
}

#[tokio::test]
async fn authz_timeout_reconnect() {
    use reqwest::StatusCode;

    let testnet = EphemeralTestnet::start().await.unwrap();
    let server = testnet.homeserver();

    let http_relay_url = testnet.http_relay().local_link_url();

    // Third-party app (keyless) with a short HTTP timeout to force long-poll retries
    let capabilities = Capabilities::builder()
        .rw("/pub/pubky.app/")
        .read("/pub/foo.bar/file")
        .finish();

    let client = testnet
        .pubky_client_builder()
        .request_timeout(Duration::from_millis(1_000))
        .build()
        .unwrap();

    // Start pairing auth flow using our custom client + local relay
    let pairing =
        PubkyPairingAuth::new_with_client(&client, Some(http_relay_url), &capabilities).unwrap();
    let (subscription, url) = pairing.subscribe();

    // Signer side: sign up, then approve after a delay (to exercise timeout/retry)
    let signer = PubkySigner::random().unwrap();
    let signer_pubky = signer.public_key();
    signer.signup(&server.public_key(), None).await.unwrap();

    let url_clone = url.clone();
    tokio::spawn(async move {
        tokio::time::sleep(Duration::from_millis(1_000)).await;
        signer.approve_pubkyauth_request(&url_clone).await.unwrap();
    });

    // The long-poll should survive timeouts and eventually yield an agent
    let agent = subscription.wait_for_approval().await.unwrap();
    assert_eq!(agent.public_key(), signer_pubky);

    // Access control enforcement (write inside scope OK, others forbidden)
    agent
        .drive()
        .put("/pub/pubky.app/foo", Vec::<u8>::new())
        .await
        .unwrap();

    let err = agent
        .drive()
        .put("/pub/pubky.app", Vec::<u8>::new())
        .await
        .unwrap_err();
    assert!(
        matches!(err, Error::Request(RequestError::Server { status, .. }) if status == StatusCode::FORBIDDEN)
    );

    let err = agent
        .drive()
        .put("/pub/foo.bar/file", Vec::<u8>::new())
        .await
        .unwrap_err();
    assert!(
        matches!(err, Error::Request(RequestError::Server { status, .. }) if status == StatusCode::FORBIDDEN)
    );
}

#[tokio::test]
async fn signup_with_token() {
    // 1. Start a test homeserver with closed signups (i.e. signup tokens required)
    let mut testnet = Testnet::new().await.unwrap();
    let signer = PubkySigner::random().unwrap();
    let signer2 = PubkySigner::random().unwrap();

    let mut mock_dir = MockDataDir::test();
    mock_dir.config_toml.general.signup_mode = SignupMode::TokenRequired;
    let server = testnet.create_homeserver_with_mock(mock_dir).await.unwrap();

    // 2. Try to signup with an invalid token "AAAAA" and expect failure.
    let invalid_signup = signer
        .signup(&server.public_key(), Some("AAAA-BBBB-CCCC"))
        .await;
    assert!(
        invalid_signup.is_err(),
        "Signup should fail with an invalid signup token"
    );
    let err = invalid_signup.unwrap_err();
    assert!(
        err.to_string().to_lowercase().contains("401"),
        "Signup should fail with a 401 status code"
    );

    // 3. Call the admin endpoint to generate a valid signup token.
    let valid_token = server.admin().create_signup_token().await.unwrap();

    // 4. Now signup with the valid token. Expect success and a session back.
    let session = signer
        .signup(&server.public_key(), Some(&valid_token))
        .await
        .unwrap();
    assert!(
        !session.public_key().to_string().is_empty(),
        "Session should contain a valid public key"
    );

    // 5. Finally, sign in with the same keypair and verify that a session is returned.
    let pubky = signer.public_key();
    let agent = signer.signin().await.unwrap();
    assert_eq!(
        agent.public_key(),
        pubky,
        "Signed-in agent pubky should correspond to the signer's public key"
    );

    // 6. Signup with the same token again and expect failure.
    let signup_again = signer2
        .signup(&server.public_key(), Some(&valid_token))
        .await;
    let err = signup_again.expect_err("Signup with an already used token should fail");
    assert!(err.to_string().contains("401"));
    assert!(err.to_string().contains("Token already used"));
}

// This test verifies that when a signin happens immediately after signup,
// the record is not republished on signin (its timestamp remains unchanged)
// but when a signin happens after the record is “old” (in test, after 1 second),
// the record is republished (its timestamp increases).
#[tokio::test]
async fn republish_if_stale_triggers_timestamp_bump() {
    use std::time::Duration;

    let testnet = EphemeralTestnet::start().await.unwrap();
    let server = testnet.homeserver();
    let client = testnet.pubky_client().unwrap();

    // Sign up a brand-new user (initial publish happens on signup)
    let signer = PubkySigner::random().unwrap();
    let pubky = signer.public_key().clone();
    signer.signup(&server.public_key(), None).await.unwrap();

    // Capture initial record timestamp
    let ts1 = client
        .pkarr()
        .resolve_most_recent(&pubky)
        .await
        .unwrap()
        .timestamp()
        .as_u64();

    // Make conditional publish consider the record stale after just 1ms,
    // then wait long enough to cross a whole second (pkarr timestamps are second-resolution).
    let pkdns = signer.pkdns().set_stale_after(Duration::from_millis(1));
    tokio::time::sleep(Duration::from_millis(1200)).await;

    // Conditional republish should now occur
    pkdns.publish_homeserver_if_stale(None).await.unwrap();

    let ts2 = client
        .pkarr()
        .resolve_most_recent(&pubky)
        .await
        .unwrap()
        .timestamp()
        .as_u64();

    assert_ne!(ts1, ts2, "record should be republished when stale");
}

// This test verifies that when a signin happens immediately after signup,
// the record is not republished on signin (its timestamp remains unchanged)
// but when a signin happens after the record is “old” (in test, after 1 second),
// the record is republished (its timestamp increases).
#[tokio::test]
async fn conditional_publish_skips_when_fresh() {
    use std::time::Duration;

    let testnet = EphemeralTestnet::start().await.unwrap();
    let server = testnet.homeserver();
    let client = testnet.pubky_client().unwrap();

    let signer = PubkySigner::random().unwrap();
    let pubky = signer.public_key().clone();
    signer.signup(&server.public_key(), None).await.unwrap();

    let ts1 = client
        .pkarr()
        .resolve_most_recent(&pubky)
        .await
        .unwrap()
        .timestamp()
        .as_u64();

    // Set a very large staleness window so the record is definitively "fresh"
    // Default is 3600 seconds, we set it again just for sanity.
    let pkdns = signer.pkdns().set_stale_after(Duration::from_secs(3600));
    pkdns.publish_homeserver_if_stale(None).await.unwrap();

    let ts2 = client
        .pkarr()
        .resolve_most_recent(&pubky)
        .await
        .unwrap()
        .timestamp()
        .as_u64();

    assert_eq!(ts1, ts2, "fresh record must not be republished");
}

#[tokio::test]
async fn republish_homeserver() {
    use std::time::Duration;

    // Setup testnet + a homeserver.
    let mut testnet = Testnet::new().await.unwrap();
    let max_record_age = Duration::from_secs(5);
    let server = testnet.create_homeserver().await.unwrap();

<<<<<<< HEAD
    // Pubky client for reading pkarr records.
    let client = global_client().unwrap();
=======
    // Create a client that will republish conditionally if a record is older than 1 second
    let client = testnet
        .pubky_client_builder()
        .max_record_age(max_record_age)
        .build()
        .unwrap();
    let server = testnet.create_homeserver().await.unwrap();
    let keypair = Keypair::random();
>>>>>>> 0cba3106

    // Create user and publish initial record via signup.
    let signer = PubkySigner::random().unwrap();
    let pubky = signer.public_key().clone();
    signer.signup(&server.public_key(), None).await.unwrap();

    // Initial timestamp.
    let ts1 = client
        .pkarr()
        .resolve_most_recent(&pubky)
        .await
        .unwrap()
        .timestamp()
        .as_u64();

    // Conditional publish with a "fresh" record should NO-OP.
    let pkdns = signer.pkdns().set_stale_after(max_record_age);
    pkdns.publish_homeserver_if_stale(None).await.unwrap();

    let ts2 = client
        .pkarr()
        .resolve_most_recent(&pubky)
        .await
        .unwrap()
        .timestamp()
        .as_u64();
    assert_eq!(ts1, ts2, "fresh record must not be republished");

    // Wait until the record is stale (add 1s to cross second-resolution).
    tokio::time::sleep(max_record_age + Duration::from_secs(1)).await;

    // Now the conditional publish should republish and bump the timestamp.
    pkdns.publish_homeserver_if_stale(None).await.unwrap();

    let ts3 = client
        .pkarr()
        .resolve_most_recent(&pubky)
        .await
        .unwrap()
        .timestamp()
        .as_u64();

    assert!(ts3 > ts2, "record should be republished when stale");
}<|MERGE_RESOLUTION|>--- conflicted
+++ resolved
@@ -440,22 +440,11 @@
 
     // Setup testnet + a homeserver.
     let mut testnet = Testnet::new().await.unwrap();
-    let max_record_age = Duration::from_secs(5);
+    let max_record_age = Duration::from_secs(1);
     let server = testnet.create_homeserver().await.unwrap();
 
-<<<<<<< HEAD
     // Pubky client for reading pkarr records.
     let client = global_client().unwrap();
-=======
-    // Create a client that will republish conditionally if a record is older than 1 second
-    let client = testnet
-        .pubky_client_builder()
-        .max_record_age(max_record_age)
-        .build()
-        .unwrap();
-    let server = testnet.create_homeserver().await.unwrap();
-    let keypair = Keypair::random();
->>>>>>> 0cba3106
 
     // Create user and publish initial record via signup.
     let signer = PubkySigner::random().unwrap();
