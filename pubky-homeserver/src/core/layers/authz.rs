use crate::core::{
    error::{Error, Result},
    extractors::PubkyHost,
    AppState,
};
use axum::http::Method;
use axum::response::IntoResponse;
use axum::{
    body::Body,
    http::{Request, StatusCode},
};
use futures_util::future::BoxFuture;
use pkarr::PublicKey;
use std::{convert::Infallible, task::Poll};
use tower::{Layer, Service};
use tower_cookies::Cookies;

<<<<<<< HEAD
use crate::core::{extractors::PubkyHost, AppState};
use crate::shared::{HttpError, HttpResult};

=======
>>>>>>> 094171a7
/// A Tower Layer to handle authorization for write operations.
#[derive(Debug, Clone)]
pub struct AuthorizationLayer {
    state: AppState,
}

impl AuthorizationLayer {
    pub fn new(state: AppState) -> Self {
        Self { state }
    }
}

impl<S> Layer<S> for AuthorizationLayer {
    type Service = AuthorizationMiddleware<S>;

    fn layer(&self, inner: S) -> Self::Service {
        AuthorizationMiddleware {
            inner,
            state: self.state.clone(),
        }
    }
}

/// Middleware that performs authorization checks for write operations.
#[derive(Debug, Clone)]
pub struct AuthorizationMiddleware<S> {
    inner: S,
    state: AppState,
}

impl<S> Service<Request<Body>> for AuthorizationMiddleware<S>
where
    S: Service<Request<Body>, Response = axum::response::Response, Error = Infallible>
        + Send
        + 'static
        + Clone,
    S::Future: Send + 'static,
{
    type Response = S::Response;
    type Error = S::Error;
    type Future = BoxFuture<'static, Result<Self::Response, Self::Error>>;

    fn poll_ready(&mut self, cx: &mut std::task::Context<'_>) -> Poll<Result<(), Self::Error>> {
        self.inner.poll_ready(cx).map_err(|_| unreachable!()) // `Infallible` conversion
    }

    fn call(&mut self, req: Request<Body>) -> Self::Future {
        let state = self.state.clone();
        let mut inner = self.inner.clone();

        Box::pin(async move {
            let path = req.uri().path();

            let pubky = match req.extensions().get::<PubkyHost>() {
                Some(pk) => pk,
                None => {
                    return Ok(
                        HttpError::new(StatusCode::NOT_FOUND, Some("Pubky Host is missing"))
                            .into_response(),
                    );
                }
            };

            let cookies = req.extensions().get::<Cookies>();

            // Authorize the request
            if let Err(e) = authorize(&state, req.method(), cookies, pubky.public_key(), path) {
                return Ok(e.into_response());
            }

            // If authorized, proceed to the inner service
            inner.call(req).await.map_err(|_| unreachable!())
        })
    }
}

/// Authorize write (PUT or DELETE) for Public paths.
fn authorize(
    state: &AppState,
    method: &Method,
    cookies: Option<&Cookies>,
    public_key: &PublicKey,
    path: &str,
) -> HttpResult<()> {
    if path == "/session" {
        // Checking (or deleting) one's session is ok for everyone
        return Ok(());
    } else if path.starts_with("/pub/") {
        if method == Method::GET {
            return Ok(());
        }
    } else {
        return Err(HttpError::new(
            StatusCode::FORBIDDEN,
            "Writing to directories other than '/pub/' is forbidden".into(),
        ));
    }

    if let Some(cookies) = cookies {
        let session_secret =
            session_secret_from_cookies(cookies, public_key).ok_or(HttpError::unauthorized())?;

        let session = state
            .db
            .get_session(&session_secret)?
            .ok_or(HttpError::unauthorized())?;

        if session.pubky() == public_key
            && session.capabilities().iter().any(|cap| {
                path.starts_with(&cap.scope)
                    && cap
                        .actions
                        .contains(&pubky_common::capabilities::Action::Write)
            })
        {
            return Ok(());
        };

        return Err(HttpError::forbidden());
    }

    Err(HttpError::unauthorized())
}

pub fn session_secret_from_cookies(cookies: &Cookies, public_key: &PublicKey) -> Option<String> {
    cookies
        .get(&public_key.to_string())
        .map(|c| c.value().to_string())
}<|MERGE_RESOLUTION|>--- conflicted
+++ resolved
@@ -1,8 +1,5 @@
-use crate::core::{
-    error::{Error, Result},
-    extractors::PubkyHost,
-    AppState,
-};
+use crate::core::{extractors::PubkyHost, AppState};
+use crate::shared::{HttpError, HttpResult};
 use axum::http::Method;
 use axum::response::IntoResponse;
 use axum::{
@@ -15,12 +12,6 @@
 use tower::{Layer, Service};
 use tower_cookies::Cookies;
 
-<<<<<<< HEAD
-use crate::core::{extractors::PubkyHost, AppState};
-use crate::shared::{HttpError, HttpResult};
-
-=======
->>>>>>> 094171a7
 /// A Tower Layer to handle authorization for write operations.
 #[derive(Debug, Clone)]
 pub struct AuthorizationLayer {
@@ -77,10 +68,11 @@
             let pubky = match req.extensions().get::<PubkyHost>() {
                 Some(pk) => pk,
                 None => {
-                    return Ok(
-                        HttpError::new(StatusCode::NOT_FOUND, Some("Pubky Host is missing"))
-                            .into_response(),
-                    );
+                    return Ok(HttpError::new(
+                        StatusCode::NOT_FOUND,
+                        Some("Pubky Host is missing"),
+                    )
+                    .into_response());
                 }
             };
 
