--- conflicted
+++ resolved
@@ -1,17 +1,10 @@
 use std::net::{Ipv4Addr, SocketAddr};
 use std::{net::IpAddr, time::Duration};
 
-<<<<<<< HEAD
 use crate::context::AppContext;
 use crate::core::user_keys_republisher::UserKeysRepublisher;
 use crate::SignupMode;
 use crate::{persistence::lmdb::LmDB, Domain};
-=======
-use super::backup::backup_lmdb_periodically;
-use crate::core::database::DB;
-use crate::core::user_keys_republisher::UserKeysRepublisher;
-use crate::SignupMode;
->>>>>>> 6ad15092
 use anyhow::Result;
 use axum::Router;
 use pkarr::Keypair;
@@ -19,15 +12,10 @@
 use tokio::time::sleep;
 use crate::constants::{default_keypair, DEFAULT_ICANN_HTTP_LISTEN_SOCKET, DEFAULT_PUBKY_TLS_LISTEN_SOCKET};
 
-<<<<<<< HEAD
 use super::key_republisher::{HomeserverKeyRepublisher, HomeserverKeyRepublisherConfig};
 
 pub const DEFAULT_REPUBLISHER_INTERVAL: u64 = 4 * 60 * 60; // 4 hours in seconds
 
-=======
-pub const DEFAULT_REPUBLISHER_INTERVAL: u64 = 4 * 60 * 60; // 4 hours in seconds
-
->>>>>>> 6ad15092
 pub const DEFAULT_STORAGE_DIR: &str = "pubky";
 pub const DEFAULT_MAP_SIZE: usize = 10995116277760; // 10TB (not = disk-space used)
 
@@ -120,30 +108,8 @@
     }
 }
 
-<<<<<<< HEAD
 #[derive(Debug, Clone)]
 /// Homeserver core configuration
-=======
-#[derive(Debug, Clone, PartialEq, Eq, Default)]
-pub struct AdminConfig {
-    /// The password used to authorize admin endpoints.
-    pub password: Option<String>,
-    /// Determines whether new signups require a valid token.
-    pub signup_mode: SignupMode,
-}
-
-impl AdminConfig {
-    pub fn test() -> Self {
-        AdminConfig {
-            password: Some("admin".to_string()),
-            signup_mode: SignupMode::Open,
-        }
-    }
-}
-
-#[derive(Debug, Clone, PartialEq, Eq)]
-/// Database configurations
->>>>>>> 6ad15092
 pub struct CoreConfig {
     /// The keypair of the homeserver
     pub(crate) keypair: Keypair,
@@ -154,15 +120,10 @@
     /// The interval at which the user keys republisher runs. None is disabled.
     ///
     /// Defaults to `60*60*4` (4 hours)
-<<<<<<< HEAD
-    pub(crate) user_keys_republisher_interval: Option<Duration>,
-=======
-    pub user_keys_republisher_interval: Option<Duration>,
+    pub (crate) user_keys_republisher_interval: Option<Duration>,
 
     /// The interval at which the LMDB backup is performed. None means disabled.
-    pub lmdb_backup_interval: Option<Duration>,
-}
->>>>>>> 6ad15092
+    pub (crate) lmdb_backup_interval: Option<Duration>,
 
     /// The mode of the signup.
     pub(crate) signup_mode: SignupMode,
@@ -170,7 +131,6 @@
     /// The builder for the pkarr client.
     pub(crate) pkarr_builder: pkarr::ClientBuilder,
 
-<<<<<<< HEAD
     /// The public ip address of the homeserver.
     /// Default: 127.0.0.1
     pub(crate) public_ip: IpAddr,
@@ -192,13 +152,9 @@
 
     /// The socket address of the icann http server.
     pub(crate) icann_http_listen: SocketAddr,
-=======
-            user_keys_republisher_interval: Some(Duration::from_secs(60 * 60 * 4)),
-
-            lmdb_backup_interval: None,
-        }
-    }
->>>>>>> 6ad15092
+
+    /// The interval at which the LMDB backup is performed. None means disabled.
+    pub (crate) lmdb_backup_interval: Option<Duration>,
 }
 
 impl CoreConfig {
@@ -206,7 +162,6 @@
         db: LmDB
     ) -> Self {
         Self {
-<<<<<<< HEAD
             keypair: default_keypair(),
             db,
             user_keys_republisher_interval: None,
@@ -218,12 +173,7 @@
             domain: Domain::default(),
             pubky_tls_listen: DEFAULT_PUBKY_TLS_LISTEN_SOCKET,
             icann_http_listen: DEFAULT_ICANN_HTTP_LISTEN_SOCKET,
-=======
-            storage,
-            db_map_size: 10485760,
             lmdb_backup_interval: None,
-            ..Default::default()
->>>>>>> 6ad15092
         }
     }
 
@@ -246,7 +196,6 @@
         self.user_keys_republisher_interval.is_some()
     }
 
-<<<<<<< HEAD
     pub fn pkarr_builder(&mut self, pkarr_builder: pkarr::ClientBuilder) -> &mut Self {
         self.pkarr_builder = pkarr_builder;
         self
@@ -307,8 +256,6 @@
     #[cfg(test)]
     pub fn test() -> Self {
         use std::net::{Ipv4Addr, SocketAddrV4};
-
-
 
         Self {
             keypair: Keypair::random(),
@@ -322,18 +269,8 @@
             domain: Domain::default(),
             pubky_tls_listen: DEFAULT_PUBKY_TLS_LISTEN_SOCKET,
             icann_http_listen: DEFAULT_ICANN_HTTP_LISTEN_SOCKET,
-        }
-=======
-pub fn storage(storage: Option<String>) -> anyhow::Result<PathBuf> {
-    if let Some(storage) = storage {
-        Ok(PathBuf::from(storage))
-    } else {
-        dirs::home_dir()
-            .map(|dir| dir.join(".pubky/data/lmdb"))
-            .ok_or_else(|| {
-                anyhow::anyhow!("operating environment provides no directory for application data")
-            })
->>>>>>> 6ad15092
+            lmdb_backup_interval: None,
+        }
     }
 }
 
