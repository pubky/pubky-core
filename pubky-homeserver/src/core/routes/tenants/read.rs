--- conflicted
+++ resolved
@@ -69,12 +69,7 @@
 ) -> Result<Response<Body>> {
     let txn = state.db.env.read_txn()?;
 
-<<<<<<< HEAD
-    if !state.db.contains_directory(&txn, &path)? {
-        tracing::error!("requested path does not exist in storage");
-=======
     if !state.db.contains_directory(&txn, entry_path)? {
->>>>>>> 178bae14
         return Err(Error::new(
             StatusCode::NOT_FOUND,
             "Directory Not Found".into(),
