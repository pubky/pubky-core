use axum::{
    body::Body,
    extract::{Path, State},
    http::{header, HeaderMap, HeaderValue, Response, StatusCode},
    response::IntoResponse,
};
use httpdate::HttpDate;
use pkarr::PublicKey;
use std::str::FromStr;
use tokio_util::io::ReaderStream;

<<<<<<< HEAD
=======
use crate::core::{
    error::{Error, Result},
    extractors::{ListQueryParams, PubkyHost},
    AppState,
};
>>>>>>> 30e5387f
use crate::persistence::lmdb::tables::entries::Entry;
use crate::{
    core::{
        err_if_user_is_invalid::err_if_user_is_invalid,
        error::{Error, Result},
        extractors::{ListQueryParams, PubkyHost},
        AppState,
    },
    persistence::lmdb::tables::entries::EntryPath,
    shared::WebDavPathAxum,
};

pub async fn head(
    State(state): State<AppState>,
    pubky: PubkyHost,
    headers: HeaderMap,
    Path(path): Path<WebDavPathAxum>,
) -> Result<impl IntoResponse> {
<<<<<<< HEAD
    err_if_user_is_invalid(pubky.public_key(), &state.db)?;
    let entry_path = EntryPath::new(pubky.public_key().clone(), path.0);
    let entry = state.db.get_entry2(&entry_path)?.ok_or_else(|| Error::with_status(StatusCode::NOT_FOUND))?;

    get_entry(headers, entry, None)
=======
    let rtxn = state.db.env.read_txn()?;
    get_entry(
        headers,
        state
            .db
            .get_entry(&rtxn, pubky.public_key(), path.0.path())?,
        None,
    )
>>>>>>> 30e5387f
}

#[axum::debug_handler]
pub async fn get(
    State(state): State<AppState>,
    headers: HeaderMap,
    pubky: PubkyHost,
    Path(path): Path<WebDavPathAxum>,
    params: ListQueryParams,
) -> Result<impl IntoResponse> {
    let public_key = pubky.public_key().clone();
    let dav_path = path.0;
    if dav_path.is_directory() {
        return list(state, &public_key, &dav_path.as_str(), params);
    }
    let entry_path = EntryPath::new(pubky.public_key().clone(), dav_path);
    let entry = state.db.get_entry2(&entry_path)?.ok_or_else(|| Error::with_status(StatusCode::NOT_FOUND))?;
    let buffer_file = state.db.read_file(&entry.file_id()).await?;

    let file_handle = buffer_file.open_file_handle()?;
    // Async stream the file
    let tokio_file_handle = tokio::fs::File::from_std(file_handle);
    let body_stream = Body::from_stream(ReaderStream::new(tokio_file_handle));
    get_entry(
        headers,
        entry,
        Some(body_stream),
    )
}

pub fn list(
    state: AppState,
    public_key: &PublicKey,
    path: &str,
    params: ListQueryParams,
) -> Result<Response<Body>> {
    let txn = state.db.env.read_txn()?;
    let path = format!("{public_key}{path}");

    if !state.db.contains_directory(&txn, &path)? {
        return Err(Error::new(
            StatusCode::NOT_FOUND,
            "Directory Not Found".into(),
        ));
    }

    // Handle listing
    let vec = state.db.list(
        &txn,
        &path,
        params.reverse,
        params.limit,
        params.cursor,
        params.shallow,
    )?;

    Ok(Response::builder()
        .status(StatusCode::OK)
        .header(header::CONTENT_TYPE, "text/plain")
        .body(Body::from(vec.join("\n")))?)
}

pub fn get_entry(headers: HeaderMap, entry: Entry, body: Option<Body>) -> Result<Response<Body>> {
    // TODO: Enable seek API (range requests)
    // TODO: Gzip? or brotli?

    let mut response = HeaderMap::from(&entry).into_response();

    // Handle IF_MODIFIED_SINCE
    if let Some(condition_http_date) = headers
        .get(header::IF_MODIFIED_SINCE)
        .and_then(|h| h.to_str().ok())
        .and_then(|s| HttpDate::from_str(s).ok())
    {
        let entry_http_date: HttpDate = entry.timestamp().to_owned().into();

        if condition_http_date >= entry_http_date {
            *response.status_mut() = StatusCode::NOT_MODIFIED;
        }
    };

    // Handle IF_NONE_MATCH
    if let Some(str) = headers
        .get(header::IF_NONE_MATCH)
        .and_then(|h| h.to_str().ok())
    {
        let etag = format!("\"{}\"", entry.content_hash());
        if str
            .trim()
            .split(',')
            .collect::<Vec<_>>()
            .contains(&etag.as_str())
        {
            *response.status_mut() = StatusCode::NOT_MODIFIED;
        };
    }
    if let Some(body) = body {
        *response.body_mut() = body;
    }
    Ok(response)
}

impl From<&Entry> for HeaderMap {
    fn from(entry: &Entry) -> Self {
        let mut headers = HeaderMap::new();
        headers.insert(header::CONTENT_LENGTH, entry.content_length().into());
        headers.insert(
            header::LAST_MODIFIED,
            HeaderValue::from_str(&entry.timestamp().format_http_date())
                .expect("http date is valid header value"),
        );
        headers.insert(
            header::CONTENT_TYPE,
            // TODO: when setting content type from user input, we should validate it as a HeaderValue
            entry
                .content_type()
                .try_into()
                .or(HeaderValue::from_str(""))
                .expect("valid header value"),
        );
        headers.insert(
            header::ETAG,
            format!("\"{}\"", entry.content_hash())
                .try_into()
                .expect("hex string is valid"),
        );

        headers
    }
}

#[cfg(test)]
mod tests {
    use axum::http::{header, StatusCode};
    use pkarr::Keypair;
    use pubky_common::{auth::AuthToken, capabilities::Capability};

    use crate::{app_context::AppContext, core::HomeserverCore};

    pub async fn create_root_user(
        server: &axum_test::TestServer,
        keypair: &Keypair,
    ) -> anyhow::Result<String> {
        let auth_token = AuthToken::sign(keypair, vec![Capability::root()]);
        let body_bytes: axum::body::Bytes = auth_token.serialize().into();
        let response = server
            .post("/signup")
            .add_header("host", keypair.public_key().to_string())
            .bytes(body_bytes)
            .expect_success()
            .await;

        let header_value = response
            .headers()
            .get(header::SET_COOKIE)
            .and_then(|h| h.to_str().ok())
            .expect("should return a set-cookie header")
            .to_string();

        Ok(header_value)
    }

    #[tokio::test]
    async fn if_last_modified() {
        let context = AppContext::test();
        let router = HomeserverCore::create_router(&context);
        let server = axum_test::TestServer::new(router).unwrap();

        let keypair = Keypair::random();
        let public_key = keypair.public_key();
        let cookie = create_root_user(&server, &keypair)
            .await
            .unwrap()
            .to_string();

        let data = vec![1_u8, 2, 3, 4, 5];

        server
            .put("/pub/foo")
            .add_header("host", public_key.to_string())
            .add_header(header::COOKIE, cookie)
            .bytes(data.into())
            .expect_success()
            .await;

        let response = server
            .get("/pub/foo")
            .add_header("host", public_key.to_string())
            .expect_success()
            .await;

        let response = server
            .get("/pub/foo")
            .add_header("host", public_key.to_string())
            .add_header(
                header::IF_MODIFIED_SINCE,
                response.headers().get(header::LAST_MODIFIED).unwrap(),
            )
            .await;

        response.assert_status(StatusCode::NOT_MODIFIED);
    }

    #[tokio::test]
    async fn if_none_match() {
        let context = AppContext::test();
        let router = HomeserverCore::create_router(&context);
        let server = axum_test::TestServer::new(router).unwrap();

        let keypair = Keypair::random();
        let public_key = keypair.public_key();

        let cookie = create_root_user(&server, &keypair)
            .await
            .unwrap()
            .to_string();

        let data = vec![1_u8, 2, 3, 4, 5];

        server
            .put("/pub/foo")
            .add_header("host", public_key.to_string())
            .add_header(header::COOKIE, cookie)
            .bytes(data.into())
            .expect_success()
            .await;

        let response = server
            .get("/pub/foo")
            .add_header("host", public_key.to_string())
            .expect_success()
            .await;

        let response = server
            .get("/pub/foo")
            .add_header("host", public_key.to_string())
            .add_header(
                header::IF_NONE_MATCH,
                response.headers().get(header::ETAG).unwrap(),
            )
            .await;

        response.assert_status(StatusCode::NOT_MODIFIED);
    }
}<|MERGE_RESOLUTION|>--- conflicted
+++ resolved
@@ -1,22 +1,3 @@
-use axum::{
-    body::Body,
-    extract::{Path, State},
-    http::{header, HeaderMap, HeaderValue, Response, StatusCode},
-    response::IntoResponse,
-};
-use httpdate::HttpDate;
-use pkarr::PublicKey;
-use std::str::FromStr;
-use tokio_util::io::ReaderStream;
-
-<<<<<<< HEAD
-=======
-use crate::core::{
-    error::{Error, Result},
-    extractors::{ListQueryParams, PubkyHost},
-    AppState,
-};
->>>>>>> 30e5387f
 use crate::persistence::lmdb::tables::entries::Entry;
 use crate::{
     core::{
@@ -28,6 +9,16 @@
     persistence::lmdb::tables::entries::EntryPath,
     shared::WebDavPathAxum,
 };
+use axum::{
+    body::Body,
+    extract::{Path, State},
+    http::{header, HeaderMap, HeaderValue, Response, StatusCode},
+    response::IntoResponse,
+};
+use httpdate::HttpDate;
+use pkarr::PublicKey;
+use std::str::FromStr;
+use tokio_util::io::ReaderStream;
 
 pub async fn head(
     State(state): State<AppState>,
@@ -35,22 +26,14 @@
     headers: HeaderMap,
     Path(path): Path<WebDavPathAxum>,
 ) -> Result<impl IntoResponse> {
-<<<<<<< HEAD
-    err_if_user_is_invalid(pubky.public_key(), &state.db)?;
+    err_if_user_is_invalid(pubky.public_key(), &state.db, false)?;
     let entry_path = EntryPath::new(pubky.public_key().clone(), path.0);
-    let entry = state.db.get_entry2(&entry_path)?.ok_or_else(|| Error::with_status(StatusCode::NOT_FOUND))?;
+    let entry = state
+        .db
+        .get_entry2(&entry_path)?
+        .ok_or_else(|| Error::with_status(StatusCode::NOT_FOUND))?;
 
     get_entry(headers, entry, None)
-=======
-    let rtxn = state.db.env.read_txn()?;
-    get_entry(
-        headers,
-        state
-            .db
-            .get_entry(&rtxn, pubky.public_key(), path.0.path())?,
-        None,
-    )
->>>>>>> 30e5387f
 }
 
 #[axum::debug_handler]
@@ -67,18 +50,17 @@
         return list(state, &public_key, &dav_path.as_str(), params);
     }
     let entry_path = EntryPath::new(pubky.public_key().clone(), dav_path);
-    let entry = state.db.get_entry2(&entry_path)?.ok_or_else(|| Error::with_status(StatusCode::NOT_FOUND))?;
+    let entry = state
+        .db
+        .get_entry2(&entry_path)?
+        .ok_or_else(|| Error::with_status(StatusCode::NOT_FOUND))?;
     let buffer_file = state.db.read_file(&entry.file_id()).await?;
 
     let file_handle = buffer_file.open_file_handle()?;
     // Async stream the file
     let tokio_file_handle = tokio::fs::File::from_std(file_handle);
     let body_stream = Body::from_stream(ReaderStream::new(tokio_file_handle));
-    get_entry(
-        headers,
-        entry,
-        Some(body_stream),
-    )
+    get_entry(headers, entry, Some(body_stream))
 }
 
 pub fn list(
