use axum::{
    body::{Body, HttpBody},
    extract::{ Path, State},
    http::StatusCode,
    response::IntoResponse,
};
use futures_util::stream::StreamExt;

use crate::{core::{
    err_if_user_is_invalid::err_if_user_is_invalid, error::{Error, Result}, extractors::PubkyHost, AppState
}, persistence::lmdb::tables::entries::{EntryPath, AsyncInDbTempFileWriter}, shared::WebDavPathAxum};

/// Fail with 507 if `(current + incoming − existing) > quota`.
fn enforce_user_disk_quota(
    existing_bytes: u64,
    incoming_bytes: u64,
    used_bytes: u64,
    quota_bytes: Option<u64>,
) -> Result<()> {
    if let Some(max) = quota_bytes {
        if used_bytes + incoming_bytes.saturating_sub(existing_bytes) > max {
            let bytes_in_mb = 1024.0 * 1024.0;
            let current_mb = used_bytes as f64 / bytes_in_mb;
            let adding_mb = (incoming_bytes - existing_bytes) as f64 / bytes_in_mb;
            let max_mb = max as f64 / bytes_in_mb;
            return Err(Error::new(
                StatusCode::INSUFFICIENT_STORAGE,
                Some(format!(
                    "Quota of {:.1} MB exceeded: you've used {:.1} MB, trying to add {:.1} MB",
                    max_mb, current_mb, adding_mb
                )),
            ));
        }
    }
    Ok(())
}

pub async fn delete(
    State(mut state): State<AppState>,
    pubky: PubkyHost,
    Path(path): Path<WebDavPathAxum>,
) -> Result<impl IntoResponse> {
<<<<<<< HEAD
=======
    err_if_user_is_invalid(pubky.public_key(), &state.db, false)?;
>>>>>>> 30e5387f
    let public_key = pubky.public_key();
    err_if_user_is_invalid(public_key, &state.db)?;
    let entry_path = EntryPath::new(public_key.clone(), path.0);
    let existing_bytes = state.db.get_entry_content_length(&entry_path)?;

    // Remove entry
    if !state.db.delete_entry2(&entry_path).await? {
        return Err(Error::with_status(StatusCode::NOT_FOUND));
    }

    // Update usage counter
    state
        .db
        .update_data_usage(public_key, -(existing_bytes as i64))?;

    Ok((StatusCode::NO_CONTENT, ()))
}

pub async fn put(
    State(mut state): State<AppState>,
    pubky: PubkyHost,
    Path(path): Path<WebDavPathAxum>,
    body: Body,
) -> Result<impl IntoResponse> {
<<<<<<< HEAD
=======
    err_if_user_is_invalid(pubky.public_key(), &state.db, true)?;
>>>>>>> 30e5387f
    let public_key = pubky.public_key();
    err_if_user_is_invalid(public_key, &state.db)?;
    let entry_path = EntryPath::new(public_key.clone(), path.0);

    let existing_entry_bytes = state.db.get_entry_content_length(&entry_path)?;
    let quota_bytes = state.user_quota_bytes;
    let used_bytes = state.db.get_user_data_usage(public_key)?;

    // Upfront check when we have an exact Content-Length
    let hint = body.size_hint().exact();
    if let Some(exact_bytes) = hint {
        enforce_user_disk_quota(existing_entry_bytes, exact_bytes, used_bytes, quota_bytes)?;
    }

    // Stream body to disk first.
    let mut seen_bytes: u64 = 0;
    let mut stream = body.into_data_stream();
    let mut buffer_file_writer = AsyncInDbTempFileWriter::new().await?;
    

    while let Some(chunk) = stream.next().await.transpose()? {
        seen_bytes += chunk.len() as u64;
        enforce_user_disk_quota(existing_entry_bytes, seen_bytes, used_bytes, quota_bytes)?;
        buffer_file_writer.write_chunk(&chunk).await?;
    }
    let buffer_file = buffer_file_writer.complete().await?;

    // Write file on disk to db
    state.db.write_entry2(&entry_path, &buffer_file).await?;
    let delta = buffer_file.len() as i64 - existing_entry_bytes as i64;
    state.db.update_data_usage(public_key, delta)?;

    Ok((StatusCode::CREATED, ()))
}

#[cfg(test)]
mod quota_unit_tests {
    use super::enforce_user_disk_quota;
    use axum::http::StatusCode;
    use axum::response::IntoResponse;

    #[tokio::test]
    async fn allows_exact_quota() {
        // existing=0, incoming=1024, used=0, quota=Some(1024)
        assert!(enforce_user_disk_quota(0, 1024, 0, Some(1024)).is_ok());
    }

    #[tokio::test]
    async fn blocks_when_over_quota() {
        let err = enforce_user_disk_quota(0, 1025, 0, Some(1024)).unwrap_err();
        // convert to a real HTTP Response
        let resp = err.into_response();
        assert_eq!(resp.status(), StatusCode::INSUFFICIENT_STORAGE);
    }

    #[tokio::test]
    async fn considers_existing_size() {
        // existing=800, incoming=600, used=0, quota=1000 => delta = max(0,600-800)=0
        assert!(enforce_user_disk_quota(800, 600, 0, Some(1000)).is_ok());
    }

    #[tokio::test]
    async fn unlimited_when_quota_none() {
        assert!(enforce_user_disk_quota(0, 10_000_000, 0, None).is_ok());
    }
}<|MERGE_RESOLUTION|>--- conflicted
+++ resolved
@@ -1,14 +1,21 @@
 use axum::{
     body::{Body, HttpBody},
-    extract::{ Path, State},
+    extract::{Path, State},
     http::StatusCode,
     response::IntoResponse,
 };
 use futures_util::stream::StreamExt;
 
-use crate::{core::{
-    err_if_user_is_invalid::err_if_user_is_invalid, error::{Error, Result}, extractors::PubkyHost, AppState
-}, persistence::lmdb::tables::entries::{EntryPath, AsyncInDbTempFileWriter}, shared::WebDavPathAxum};
+use crate::{
+    core::{
+        err_if_user_is_invalid::err_if_user_is_invalid,
+        error::{Error, Result},
+        extractors::PubkyHost,
+        AppState,
+    },
+    persistence::lmdb::tables::entries::{AsyncInDbTempFileWriter, EntryPath},
+    shared::WebDavPathAxum,
+};
 
 /// Fail with 507 if `(current + incoming − existing) > quota`.
 fn enforce_user_disk_quota(
@@ -40,12 +47,8 @@
     pubky: PubkyHost,
     Path(path): Path<WebDavPathAxum>,
 ) -> Result<impl IntoResponse> {
-<<<<<<< HEAD
-=======
+    let public_key = pubky.public_key();
     err_if_user_is_invalid(pubky.public_key(), &state.db, false)?;
->>>>>>> 30e5387f
-    let public_key = pubky.public_key();
-    err_if_user_is_invalid(public_key, &state.db)?;
     let entry_path = EntryPath::new(public_key.clone(), path.0);
     let existing_bytes = state.db.get_entry_content_length(&entry_path)?;
 
@@ -68,12 +71,8 @@
     Path(path): Path<WebDavPathAxum>,
     body: Body,
 ) -> Result<impl IntoResponse> {
-<<<<<<< HEAD
-=======
-    err_if_user_is_invalid(pubky.public_key(), &state.db, true)?;
->>>>>>> 30e5387f
     let public_key = pubky.public_key();
-    err_if_user_is_invalid(public_key, &state.db)?;
+    err_if_user_is_invalid(public_key, &state.db, true)?;
     let entry_path = EntryPath::new(public_key.clone(), path.0);
 
     let existing_entry_bytes = state.db.get_entry_content_length(&entry_path)?;
@@ -90,7 +89,6 @@
     let mut seen_bytes: u64 = 0;
     let mut stream = body.into_data_stream();
     let mut buffer_file_writer = AsyncInDbTempFileWriter::new().await?;
-    
 
     while let Some(chunk) = stream.next().await.transpose()? {
         seen_bytes += chunk.len() as u64;
