--- conflicted
+++ resolved
@@ -1,4 +1,5 @@
 use crate::persistence::files::{FileIoError, FileMetadata, WriteStreamError};
+use crate::shared::webdav::EntryPath;
 
 use super::super::super::LmDB;
 use super::{AsyncInDbTempFileWriter, InDbFileId, InDbTempFile, SyncInDbTempFileWriter};
@@ -61,32 +62,14 @@
         &'txn self,
         file: &InDbTempFile,
         wtxn: &mut heed::RwTxn<'txn>,
-<<<<<<< HEAD
     ) -> Result<InDbFileId, FileIoError> {
-=======
-    ) -> anyhow::Result<(InDbFileId, Option<String>)> {
->>>>>>> 094171a7
         let id = InDbFileId::new();
         let mut file_handle = file.open_file_handle()?;
 
-        let mut mime_type = None;
         let mut blob_index: u32 = 0;
         loop {
             let mut blob = vec![0_u8; self.max_chunk_size];
             let bytes_read = file_handle.read(&mut blob)?;
-<<<<<<< HEAD
-
-=======
-            let is_start_of_file = blob_index == 0;
-            if is_start_of_file {
-                // Run type inference on the buffer slice
-                mime_type = infer::get(&blob[..bytes_read]).map(|k| k.mime_type().to_string());
-            }
-            let is_end_of_file = bytes_read == 0;
-            if is_end_of_file {
-                break; // EOF reached
-            }
->>>>>>> 094171a7
             let blob_key = id.get_blob_key(blob_index);
             self.tables
                 .blobs
@@ -99,17 +82,19 @@
             }
         }
 
-        Ok((id, mime_type))
+        Ok(id)
     }
 
     /// Write the blobs from a stream to LMDB.
     pub(crate) async fn write_file_from_stream(
         &self,
+        path: &EntryPath,
         mut stream: impl Stream<Item = Result<bytes::Bytes, WriteStreamError>> + Unpin + Send,
         max_bytes: Option<u64>,
     ) -> Result<FileMetadata, FileIoError> {
         // First, write the stream to a temporary file using AsyncInDbTempFileWriter
         let mut temp_file_writer = AsyncInDbTempFileWriter::new().await?;
+        temp_file_writer.guess_mime_type_from_path(path.path().as_str());
 
         let mut counter = 0;
         while let Some(chunk_result) = stream.next().await {
@@ -162,40 +147,7 @@
 
 #[cfg(test)]
 mod tests {
-
     use super::*;
-
-    #[tokio::test]
-    async fn test_write_read_delete_file() {
-        let lmdb = LmDB::test();
-
-        // Write file to LMDB
-        let write_file = InDbTempFile::zeros(50).await.unwrap();
-        let mut wtxn = lmdb.env.write_txn().unwrap();
-        let (id, file_type) = lmdb.write_file_sync(&write_file, &mut wtxn).unwrap();
-        assert_eq!(file_type, None);
-        wtxn.commit().unwrap();
-
-        // Read file from LMDB
-        let read_file = lmdb.read_file(&id).await.unwrap();
-
-        assert_eq!(read_file.len(), write_file.len());
-        assert_eq!(read_file.hash(), write_file.hash());
-
-        let written_file_content = std::fs::read(write_file.path()).unwrap();
-        let read_file_content = std::fs::read(read_file.path()).unwrap();
-        assert_eq!(written_file_content, read_file_content);
-
-        // Delete file from LMDB
-        let mut wtxn = lmdb.env.write_txn().unwrap();
-        let deleted = lmdb.delete_file(&id, &mut wtxn).unwrap();
-        wtxn.commit().unwrap();
-        assert!(deleted);
-
-        // Try to read file from LMDB
-        let read_file = lmdb.read_file(&id).await.unwrap();
-        assert_eq!(read_file.len(), 0);
-    }
 
     #[tokio::test]
     async fn test_write_read_delete_magic_bytes_file() {
@@ -204,8 +156,8 @@
         // Write file to LMDB
         let write_file = InDbTempFile::png_pixel().await.unwrap();
         let mut wtxn = lmdb.env.write_txn().unwrap();
-        let (id, file_type) = lmdb.write_file_sync(&write_file, &mut wtxn).unwrap();
-        assert_eq!(file_type, Some("image/png".to_string()));
+        let id = lmdb.write_file_sync(&write_file, &mut wtxn).unwrap();
+        assert_eq!(write_file.metadata().content_type, "image/png");
         wtxn.commit().unwrap();
 
         // Read file from LMDB
@@ -240,8 +192,11 @@
 
         let write_file = InDbTempFile::zeros(0).await.unwrap();
         let mut wtxn = lmdb.env.write_txn().unwrap();
-        let (id, file_type) = lmdb.write_file_sync(&write_file, &mut wtxn).unwrap();
-        assert_eq!(file_type, None);
+        let id = lmdb.write_file_sync(&write_file, &mut wtxn).unwrap();
+        assert_eq!(
+            write_file.metadata().content_type,
+            "application/octet-stream"
+        );
         wtxn.commit().unwrap();
 
         let read_file = lmdb.read_file(&id).await.unwrap();
