use super::{super::super::LmDB, InDbFileId};
use crate::constants::{DEFAULT_LIST_LIMIT, DEFAULT_MAX_LIST_LIMIT};
use crate::persistence::files::FileIoError;
#[cfg(test)]
use crate::persistence::files::FileMetadata;
#[cfg(test)]
use crate::persistence::lmdb::tables::files::InDbTempFile;
use crate::shared::webdav::EntryPath;
use heed::{
    types::{Bytes, Str},
    Database, RoTxn,
};
use postcard::{from_bytes, to_allocvec};
use pubky_common::{crypto::Hash, timestamp::Timestamp};
use serde::{Deserialize, Serialize};
use tracing::instrument;

/// full_path(pubky/*path) => Entry.
pub type EntriesTable = Database<Str, Bytes>;
pub const ENTRIES_TABLE: &str = "entries";

impl LmDB {
    /// Check if an entry exists.
    #[cfg(test)]
    pub fn entry_exists(&self, path: &EntryPath) -> Result<bool, FileIoError> {
        match self.get_entry(path) {
            Ok(_) => Ok(true),
            Err(e) => {
                if e.to_string() == FileIoError::NotFound.to_string() {
                    Ok(false)
                } else {
                    Err(e)
                }
            }
        }
    }

    /// Writes an entry to the database.
    ///
    /// The entry is written to the database and the file is written to the blob store.
    /// An event is written to the events table.
    /// The entry is returned.
    #[cfg(test)]
    pub async fn write_entry_from_file(
        &mut self,
        path: &EntryPath,
        file: &InDbTempFile,
    ) -> Result<Entry, FileIoError> {
        let mut db = self.clone();
        let path = path.clone();
        let file = file.clone();
        let join_handle = tokio::task::spawn_blocking(move || -> Result<Entry, FileIoError> {
            db.write_entry_from_file_sync(&path, &file)
        })
        .await;
        match join_handle {
            Ok(result) => result,
            Err(e) => {
                // Happens when the task panics or gets cancelled.
                // Should only happen if the homeserver is shutdown.
                // Returning not found is a safe fallback.
                tracing::error!("Error writing entry. JoinError: {:?}", e);
                Err(FileIoError::NotFound)
            }
        }
    }

    #[cfg(test)]
    /// Write an entry without writing the file to the blob store.
    pub fn write_entry(
        &self,
        path: &EntryPath,
        metadata: &FileMetadata,
        file_location: FileLocation,
    ) -> Result<Entry, FileIoError> {
        use crate::persistence::lmdb::tables::events::Event;

        let mut wtxn = self.env.write_txn()?;

        // Get old entry size. If it doesn't exist, use 0.
        let old_entry_size = self
            .tables
            .entries
            .get(&wtxn, path.as_str())?
            .map(|bytes| Entry::deserialize(bytes).map(|entry| entry.content_length()))
            .transpose()?
            .unwrap_or(0);

        // Write entry
        let mut entry = Entry::new();
<<<<<<< HEAD
        entry.set_content_hash(metadata.hash);
        entry.set_content_length(metadata.length);
        entry.set_timestamp(&metadata.modified_at);
        entry.file_location = file_location;
=======
        entry.set_content_hash(*file.hash());
        entry.set_content_length(file.len());
        let (file_id, file_type) = self.write_file_sync(file, &mut wtxn)?;

        // fallback to extension guess or to default MIME type is application/octet-stream
        // https://developer.mozilla.org/en-US/docs/Web/HTTP/Guides/MIME_types#application
        entry.set_content_type(
            file_type.unwrap_or(
                mime_guess::from_path(path.as_str())
                    .first_or_octet_stream()
                    .to_string(),
            ),
        );

        entry.set_timestamp(file_id.timestamp());
>>>>>>> 094171a7
        let entry_key = path.to_string();
        self.tables
            .entries
            .put(&mut wtxn, entry_key.as_str(), &entry.serialize())?;

        // Update user data usage
        let mut user = self
            .tables
            .users
            .get(&wtxn, path.pubkey())?
            .ok_or(FileIoError::NotFound)?;
        user.used_bytes = user
            .used_bytes
            .saturating_add(metadata.length as u64)
            .saturating_sub(old_entry_size as u64);
        self.tables.users.put(&mut wtxn, path.pubkey(), &user)?;

        // TODO: Extract this to a separate function.
        // Write a public [Event].
        let url = format!("pubky://{}", entry_key);
        let event = Event::put(&url);
        let value = event.serialize();

        self.tables
            .events
            .put(&mut wtxn, metadata.modified_at.to_string().as_str(), &value)?;

        wtxn.commit()?;

        Ok(entry)
    }

    /// Writes an entry to the database.
    ///
    /// The entry is written to the database and the file is written to the blob store.
    /// An event is written to the events table.
    /// The entry is returned.
    #[cfg(test)]
    pub fn write_entry_from_file_sync(
        &mut self,
        path: &EntryPath,
        file: &InDbTempFile,
    ) -> Result<Entry, FileIoError> {
        let mut wtxn = self.env.write_txn()?;
        let mut metadata = file.metadata().clone();
        let file_id = self.write_file_sync(file, &mut wtxn)?;
        wtxn.commit()?;
        metadata.modified_at = *file_id.timestamp();
        let entry = self.write_entry(path, &metadata, FileLocation::LmDB)?;
        Ok(entry)
    }

    /// Get an entry from the database.
    /// This doesn't include the file but only metadata.
    pub fn get_entry(&self, path: &EntryPath) -> Result<Entry, FileIoError> {
        let txn = self.env.read_txn()?;
        let entry = match self.tables.entries.get(&txn, path.as_str())? {
            Some(bytes) => Entry::deserialize(bytes)?,
            None => return Err(FileIoError::NotFound),
        };
        Ok(entry)
    }

    /// Bytes stored at `path`.
    /// Fails if the entry does not exist.
    pub fn get_entry_content_length(&self, path: &EntryPath) -> Result<u64, FileIoError> {
        let content_length = self.get_entry(path)?.content_length() as u64;
        Ok(content_length)
    }

    /// Bytes stored at `path`.
    /// Returns 0 if the entry does not exist.
    pub fn get_entry_content_length_default_zero(
        &self,
        path: &EntryPath,
    ) -> Result<u64, FileIoError> {
        match self.get_entry_content_length(path) {
            Ok(length) => Ok(length),
            Err(FileIoError::NotFound) => Ok(0),
            Err(e) => Err(e),
        }
    }

    pub fn contains_directory(&self, txn: &RoTxn, entry_path: &EntryPath) -> anyhow::Result<bool> {
        Ok(self
            .tables
            .entries
            .get_greater_than(txn, entry_path.as_str())?
            .is_some())
    }

    /// Return a list of pubky urls.
    ///
    /// - limit defaults to [crate::config::DEFAULT_LIST_LIMIT] and capped by [crate::config::DEFAULT_MAX_LIST_LIMIT]
    pub fn list_entries(
        &self,
        txn: &RoTxn,
        entry_path: &EntryPath,
        reverse: bool,
        limit: Option<u16>,
        cursor: Option<String>,
        shallow: bool,
    ) -> anyhow::Result<Vec<String>> {
        // Vector to store results
        let mut results = Vec::new();

        let limit = limit
            .unwrap_or(DEFAULT_LIST_LIMIT)
            .min(DEFAULT_MAX_LIST_LIMIT);

        // TODO: make this more performant than split and allocations?

        let mut threshold = cursor
            .map(|cursor| {
                // Removing leading forward slashes
                let mut file_or_directory = cursor.trim_start_matches('/');

                if cursor.starts_with("pubky://") {
                    file_or_directory = cursor
                        .split(entry_path.as_str())
                        .last()
                        .expect("should not be reachable")
                };

                next_threshold(
                    entry_path.as_str(),
                    file_or_directory,
                    file_or_directory.ends_with('/'),
                    reverse,
                    shallow,
                )
            })
            .unwrap_or(next_threshold(
                entry_path.as_str(),
                "",
                false,
                reverse,
                shallow,
            ));

        for _ in 0..limit {
            if let Some((key, _)) = if reverse {
                self.tables.entries.get_lower_than(txn, &threshold)?
            } else {
                self.tables.entries.get_greater_than(txn, &threshold)?
            } {
                if !key.starts_with(entry_path.as_str()) {
                    break;
                }

                if shallow {
                    let mut split = key[entry_path.as_str().len()..].split('/');
                    let file_or_directory = split.next().expect("should not be reachable");

                    let is_directory = split.next().is_some();

                    threshold = next_threshold(
                        entry_path.as_str(),
                        file_or_directory,
                        is_directory,
                        reverse,
                        shallow,
                    );

                    results.push(format!(
                        "pubky://{}{file_or_directory}{}",
                        entry_path.as_str(),
                        if is_directory { "/" } else { "" }
                    ));
                } else {
                    threshold = key.to_string();
                    results.push(format!("pubky://{}", key))
                }
            };
        }

        Ok(results)
    }
}

/// Calculate the next threshold
#[instrument]
fn next_threshold(
    path: &str,
    file_or_directory: &str,
    is_directory: bool,
    reverse: bool,
    shallow: bool,
) -> String {
    format!(
        "{path}{file_or_directory}{}",
        if file_or_directory.is_empty() {
            // No file_or_directory, early return
            if reverse {
                // `path/to/dir/\x7f` to catch all paths than `path/to/dir/`
                "\x7f"
            } else {
                ""
            }
        } else if shallow & is_directory {
            if reverse {
                // threshold = `path/to/dir\x2e`, since `\x2e` is lower   than `/`
                "\x2e"
            } else {
                //threshold = `path/to/dir\x7f`, since `\x7f` is greater than `/`
                "\x7f"
            }
        } else {
            ""
        }
    )
}

/// The location of the file.
/// This is used to determine where the file is stored.
/// Used during the transition process from LMDB to OpenDAL.
#[derive(Clone, Serialize, Deserialize, Debug, Eq, PartialEq, Default)]
pub enum FileLocation {
    #[default]
    LmDB,
    OpenDal,
}

#[derive(Clone, Default, Serialize, Deserialize, Debug, Eq, PartialEq)]
pub struct Entry {
    /// Encoding version
    version: usize,
    /// Modified at
    timestamp: Timestamp,
    content_hash: EntryHash,
    content_length: usize,
    content_type: String,
    file_location: FileLocation,
}

#[derive(Clone, Debug, Eq, PartialEq)]
pub struct EntryHash(Hash);

impl Default for EntryHash {
    fn default() -> Self {
        Self(Hash::from_bytes([0; 32]))
    }
}

impl Serialize for EntryHash {
    fn serialize<S>(&self, serializer: S) -> Result<S::Ok, S::Error>
    where
        S: serde::Serializer,
    {
        let bytes = self.0.as_bytes();
        bytes.serialize(serializer)
    }
}

impl<'de> Deserialize<'de> for EntryHash {
    fn deserialize<D>(deserializer: D) -> Result<Self, D::Error>
    where
        D: serde::Deserializer<'de>,
    {
        let bytes: [u8; 32] = Deserialize::deserialize(deserializer)?;
        Ok(Self(Hash::from_bytes(bytes)))
    }
}

impl Entry {
    pub fn new() -> Self {
        Default::default()
    }

    // === Setters ===

    pub fn set_timestamp(&mut self, timestamp: &Timestamp) -> &mut Self {
        self.timestamp = *timestamp;
        self
    }

    pub fn set_content_hash(&mut self, content_hash: Hash) -> &mut Self {
        EntryHash(content_hash).clone_into(&mut self.content_hash);
        self
    }

    pub fn set_content_length(&mut self, content_length: usize) -> &mut Self {
        self.content_length = content_length;
        self
    }

<<<<<<< HEAD
    pub fn set_file_location(&mut self, file_location: FileLocation) -> &mut Self {
        self.file_location = file_location;
=======
    pub fn set_content_type(&mut self, ct: String) -> &mut Self {
        self.content_type = ct;
>>>>>>> 094171a7
        self
    }

    // === Getters ===

    pub fn timestamp(&self) -> &Timestamp {
        &self.timestamp
    }

    pub fn content_hash(&self) -> &Hash {
        &self.content_hash.0
    }

    pub fn content_length(&self) -> usize {
        self.content_length
    }

    pub fn content_type(&self) -> &str {
        &self.content_type
    }

    pub fn file_location(&self) -> &FileLocation {
        &self.file_location
    }

    pub fn file_id(&self) -> InDbFileId {
        InDbFileId::from(self.timestamp)
    }

    // === Public Method ===

    pub fn serialize(&self) -> Vec<u8> {
        to_allocvec(self).expect("Session::serialize")
    }

    pub fn deserialize(bytes: &[u8]) -> core::result::Result<Self, postcard::Error> {
        if bytes[0] > 0 {
            panic!("Unknown Entry version");
        }

        from_bytes(bytes)
    }
}

#[cfg(test)]
mod tests {
    use super::LmDB;
    use crate::{
        persistence::lmdb::tables::files::{InDbTempFile, SyncInDbTempFileWriter},
        shared::webdav::{EntryPath, WebDavPath},
    };
    use bytes::Bytes;
    use pkarr::Keypair;
    use std::io::Read;

    #[tokio::test]
    async fn test_write_read_delete_method() {
        let mut db = LmDB::test();

        let path = EntryPath::new(
            Keypair::random().public_key(),
            WebDavPath::new("/pub/foo.txt").unwrap(),
        );
        db.create_user(path.pubkey()).unwrap();
        let file = InDbTempFile::zeros(5).await.unwrap();
        let entry = db.write_entry_from_file_sync(&path, &file).unwrap();

        let read_entry = db.get_entry(&path).unwrap();
        assert_eq!(entry.content_hash(), read_entry.content_hash());
        assert_eq!(entry.content_length(), read_entry.content_length());
        assert_eq!(entry.timestamp(), read_entry.timestamp());

        let read_file = db.read_file(&entry.file_id()).await.unwrap();
        let mut file_handle = read_file.open_file_handle().unwrap();
        let mut content = vec![];
        file_handle.read_to_end(&mut content).unwrap();
        assert_eq!(content, vec![0, 0, 0, 0, 0]);
    }

    #[tokio::test]
    async fn entries() -> anyhow::Result<()> {
        let mut db = LmDB::test();

        let keypair = Keypair::random();
        let public_key = keypair.public_key();
        db.create_user(&public_key).unwrap();
        let path = "/pub/foo.txt";

        let entry_path = EntryPath::new(public_key, WebDavPath::new(path).unwrap());
        let chunk = Bytes::from(vec![1, 2, 3, 4, 5]);
        let mut writer = SyncInDbTempFileWriter::new()?;
        writer.write_chunk(&chunk)?;
        let file = writer.complete()?;

        db.write_entry_from_file_sync(&entry_path, &file)?;

        let entry = db.get_entry(&entry_path).unwrap();

        assert_eq!(
            entry.content_hash(),
            &[
                2, 79, 103, 192, 66, 90, 61, 192, 47, 186, 245, 140, 185, 61, 229, 19, 46, 61, 117,
                197, 25, 250, 160, 186, 218, 33, 73, 29, 136, 201, 112, 87
            ]
        );

        let read_file = db.read_file(&entry.file_id()).await.unwrap();
        let mut file_handle = read_file.open_file_handle().unwrap();
        let mut content = vec![];
        file_handle.read_to_end(&mut content).unwrap();
        assert_eq!(content, vec![1, 2, 3, 4, 5]);
        Ok(())
    }

    #[tokio::test]
    async fn chunked_entry() -> anyhow::Result<()> {
        let mut db = LmDB::test();

        let keypair = Keypair::random();
        let public_key = keypair.public_key();
        db.create_user(&public_key).unwrap();
        let path = "/pub/foo.txt";
        let entry_path = EntryPath::new(public_key, WebDavPath::new(path).unwrap());

        let chunk = Bytes::from(vec![0; 1024 * 1024]);

        let mut writer = SyncInDbTempFileWriter::new()?;
        writer.write_chunk(&chunk)?;
        let file = writer.complete()?;

        db.write_entry_from_file_sync(&entry_path, &file)?;

        let entry = db.get_entry(&entry_path).unwrap();

        assert_eq!(
            entry.content_hash(),
            &[
                72, 141, 226, 2, 247, 59, 217, 118, 222, 78, 112, 72, 244, 225, 243, 154, 119, 109,
                134, 213, 130, 183, 52, 143, 245, 59, 244, 50, 185, 135, 252, 168
            ]
        );

        let read_file = db.read_file(&entry.file_id()).await.unwrap();
        let mut file_handle = read_file.open_file_handle().unwrap();
        let mut content = vec![];
        file_handle.read_to_end(&mut content).unwrap();
        assert_eq!(content, vec![0; 1024 * 1024]);

        Ok(())
    }

    #[tokio::test]
    async fn test_get_entry_not_found() {
        let db = LmDB::test();

        let keypair = Keypair::random();
        let public_key = keypair.public_key();
        db.create_user(&public_key).unwrap();
        let path = "/pub/nonexistent.txt";

        let entry_path = EntryPath::new(public_key, WebDavPath::new(path).unwrap());

        assert!(
            !db.entry_exists(&entry_path).unwrap(),
            "File should be deleted"
        );
    }
}<|MERGE_RESOLUTION|>--- conflicted
+++ resolved
@@ -88,28 +88,11 @@
 
         // Write entry
         let mut entry = Entry::new();
-<<<<<<< HEAD
         entry.set_content_hash(metadata.hash);
         entry.set_content_length(metadata.length);
         entry.set_timestamp(&metadata.modified_at);
+        entry.set_content_type(metadata.content_type.clone());
         entry.file_location = file_location;
-=======
-        entry.set_content_hash(*file.hash());
-        entry.set_content_length(file.len());
-        let (file_id, file_type) = self.write_file_sync(file, &mut wtxn)?;
-
-        // fallback to extension guess or to default MIME type is application/octet-stream
-        // https://developer.mozilla.org/en-US/docs/Web/HTTP/Guides/MIME_types#application
-        entry.set_content_type(
-            file_type.unwrap_or(
-                mime_guess::from_path(path.as_str())
-                    .first_or_octet_stream()
-                    .to_string(),
-            ),
-        );
-
-        entry.set_timestamp(file_id.timestamp());
->>>>>>> 094171a7
         let entry_key = path.to_string();
         self.tables
             .entries
@@ -396,13 +379,13 @@
         self
     }
 
-<<<<<<< HEAD
     pub fn set_file_location(&mut self, file_location: FileLocation) -> &mut Self {
         self.file_location = file_location;
-=======
-    pub fn set_content_type(&mut self, ct: String) -> &mut Self {
-        self.content_type = ct;
->>>>>>> 094171a7
+        self
+    }
+
+    pub fn set_content_type(&mut self, content_type: String) -> &mut Self {
+        self.content_type = content_type;
         self
     }
 
