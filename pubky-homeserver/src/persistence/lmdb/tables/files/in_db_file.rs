--- conflicted
+++ resolved
@@ -97,6 +97,7 @@
         let mut file = Self::new().await?;
         let png_magic_bytes: [u8; 8] = [0x89, 0x50, 0x4E, 0x47, 0x0D, 0x0A, 0x1A, 0x0A];
         file.write_chunk(&png_magic_bytes).await?;
+        file.guess_mime_type_from_path("test.png");
         file.complete().await
     }
 
@@ -106,6 +107,12 @@
         self.writer_file.write_all(chunk).await?;
         self.metadata.update(chunk);
         Ok(())
+    }
+
+    /// If a path is provided it can be used to guess the content type.
+    /// This is useful in case the magic bytes are not enough to determine the content type.
+    pub fn guess_mime_type_from_path(&mut self, path: &str) {
+        self.metadata.guess_mime_type_from_path(path);
     }
 
     /// Flush the file to disk.
@@ -194,38 +201,13 @@
         AsyncInDbTempFileWriter::zeros(size_bytes).await
     }
 
-<<<<<<< HEAD
     pub fn metadata(&self) -> &FileMetadata {
         &self.metadata
-=======
+    }
+
     #[cfg(test)]
     pub async fn png_pixel() -> Result<Self, std::io::Error> {
         AsyncInDbTempFileWriter::png_pixel().await
-    }
-
-    /// Create a new InDbTempFile with zero content.
-    pub fn empty() -> Result<Self, std::io::Error> {
-        let dir = tempfile::tempdir()?;
-        let file_path = dir.path().join("entry.bin");
-        std::fs::File::create(file_path.clone())?;
-        let file_size = 0;
-        let hasher = Hasher::new();
-        let file_hash = hasher.finalize();
-        Ok(Self {
-            dir: Arc::new(dir),
-            file_path,
-            file_size,
-            file_hash,
-        })
-    }
-
-    pub fn len(&self) -> usize {
-        self.file_size
-    }
-
-    pub fn hash(&self) -> &Hash {
-        &self.file_hash
->>>>>>> 094171a7
     }
 
     /// Get the path of the file on disk.
