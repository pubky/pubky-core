--- conflicted
+++ resolved
@@ -175,11 +175,7 @@
             .unwrap();
 
         // Check
-<<<<<<< HEAD
-        let events: Vec<crate::persistence::sql::event::EventEntity> =
-=======
         let events: Vec<EventEntity> =
->>>>>>> c07f1276
             EventRepository::get_by_cursor(None, Some(10), &mut sql_db.pool().into())
                 .await
                 .unwrap();
