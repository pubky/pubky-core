--- conflicted
+++ resolved
@@ -214,12 +214,7 @@
                 "User quota exceeded",
             ));
         }
-<<<<<<< HEAD
-        let metadata = self.inner.close().await?;
-
-=======
         let metadata = self.inner.close().await?; // Actually write the file to the storage.
->>>>>>> c2c95c2b
         user.used_bytes = user.used_bytes.saturating_add_signed(bytes_delta);
         UserRepository::update(&user, uexecutor!(tx))
             .await
