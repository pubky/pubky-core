--- conflicted
+++ resolved
@@ -5,15 +5,11 @@
 //! and lets callers optionally layer their own TOML on top.
 
 use super::{
-<<<<<<< HEAD
     domain_port::DomainPort, quota_config::PathLimit, storage_config::StorageConfigToml, Domain,
     SignupMode,
 };
-=======
-    domain_port::DomainPort, log_level::LogLevel, quota_config::PathLimit, Domain, SignupMode,
-};
-use crate::data_directory::log_level::TargetLevel;
->>>>>>> 094171a7
+
+use crate::data_directory::log_level::{LogLevel, TargetLevel};
 use serde::{Deserialize, Serialize};
 use std::{
     fmt::Debug,
@@ -188,11 +184,8 @@
         config.pkdns.icann_domain =
             Some(Domain::from_str("localhost").expect("localhost is a valid domain"));
         config.pkdns.dht_relay_nodes = None;
-<<<<<<< HEAD
         config.storage = StorageConfigToml::InMemory;
-=======
         config.logging = None;
->>>>>>> 094171a7
         config
     }
 }
@@ -207,7 +200,7 @@
 
 #[cfg(test)]
 mod tests {
-    use crate::storage_config::FileSystemConfig;
+    use crate::{data_directory::log_level::LogLevel, storage_config::FileSystemConfig};
 
     use super::*;
     use std::{
@@ -246,10 +239,10 @@
         assert_eq!(c.pkdns.dht_request_timeout_ms, None);
         assert_eq!(c.drive.rate_limits, vec![]);
         assert_eq!(
-<<<<<<< HEAD
             c.storage,
             StorageConfigToml::FileSystem(FileSystemConfig::default())
-=======
+        );
+        assert_eq!(
             c.logging,
             Some(LoggingToml {
                 level: LogLevel::from_str("info").unwrap(),
@@ -258,7 +251,6 @@
                     TargetLevel::from_str("tower_http=debug").unwrap()
                 ],
             })
->>>>>>> 094171a7
         );
     }
 
