//! Configuration for the server

use anyhow::{anyhow, Context, Result};
use pkarr::Keypair;
use serde::{Deserialize, Serialize};
use std::{
    fmt::Debug,
    path::{Path, PathBuf},
    time::Duration,
};
use tracing::info;

use pubky_common::timestamp::Timestamp;

// === Database ===
const DEFAULT_STORAGE_DIR: &str = "pubky";
pub const DEFAULT_MAP_SIZE: usize = 10995116277760; // 10TB (not = disk-space used)

// === Server ==
pub const DEFAULT_LIST_LIMIT: u16 = 100;
pub const DEFAULT_MAX_LIST_LIMIT: u16 = 1000;

#[derive(Serialize, Deserialize, Clone, PartialEq)]
struct ConfigToml {
    testnet: Option<bool>,
    port: Option<u16>,
    bootstrap: Option<Vec<String>>,
    domain: Option<String>,
    storage: Option<PathBuf>,
    secret_key: Option<String>,
    dht_request_timeout: Option<Duration>,
    default_list_limit: Option<u16>,
    max_list_limit: Option<u16>,
    db_map_size: Option<usize>,
}

/// Server configuration
#[derive(Debug, Clone, PartialEq, Eq)]
pub struct Config {
    /// Whether or not this server is running in a testnet.
    testnet: bool,
    /// The configured port for this server.
    port: u16,
    /// Bootstrapping DHT nodes.
    ///
    /// Helpful to run the server locally or in testnet.
    bootstrap: Option<Vec<String>>,
<<<<<<< HEAD
    domain: Option<String>,
    /// Path to the storage directory
=======
    /// A public domain for this server
    /// necessary for web browsers running in https environment.
    domain: Option<String>,
    /// Path to the storage directory.
>>>>>>> 72f86849
    ///
    /// Defaults to a directory in the OS data directory
    storage: PathBuf,
    /// Server keypair.
    ///
    /// Defaults to a random keypair.
    keypair: Keypair,
    dht_request_timeout: Option<Duration>,
    /// The default limit of a list api if no `limit` query parameter is provided.
    ///
    /// Defaults to `100`
    default_list_limit: u16,
    /// The maximum limit of a list api, even if a `limit` query parameter is provided.
    ///
    /// Defaults to `1000`
    max_list_limit: u16,

    // === Database params ===
    db_map_size: usize,
}

impl Config {
    fn try_from_str(value: &str) -> Result<Self> {
        let config_toml: ConfigToml = toml::from_str(value)?;

        let keypair = if let Some(secret_key) = config_toml.secret_key {
            let secret_key = deserialize_secret_key(secret_key)?;
            Keypair::from_secret_key(&secret_key)
        } else {
            Keypair::random()
        };

        let storage = {
            let dir = if let Some(storage) = config_toml.storage {
                storage
            } else {
                let path = dirs_next::data_dir().ok_or_else(|| {
                    anyhow!("operating environment provides no directory for application data")
                })?;
                path.join(DEFAULT_STORAGE_DIR)
            };

            dir.join("homeserver")
        };

        let config = Config {
            testnet: config_toml.testnet.unwrap_or(false),
            port: config_toml.port.unwrap_or(0),
            bootstrap: config_toml.bootstrap,
            domain: config_toml.domain,
            keypair,
            storage,
            dht_request_timeout: config_toml.dht_request_timeout,
            default_list_limit: config_toml.default_list_limit.unwrap_or(DEFAULT_LIST_LIMIT),
            max_list_limit: config_toml
                .default_list_limit
                .unwrap_or(DEFAULT_MAX_LIST_LIMIT),
            db_map_size: config_toml.db_map_size.unwrap_or(DEFAULT_MAP_SIZE),
        };

        if config.testnet {
            let testnet_config = Config::testnet();

            return Ok(Config {
                bootstrap: testnet_config.bootstrap,
                ..config
            });
        }

        Ok(config)
    }

    /// Load the config from a file.
    pub async fn load(path: impl AsRef<Path>) -> Result<Config> {
        let s = tokio::fs::read_to_string(path.as_ref())
            .await
            .with_context(|| format!("failed to read {}", path.as_ref().to_string_lossy()))?;

        Config::try_from_str(&s)
    }

    /// Testnet configurations
    pub fn testnet() -> Self {
        let testnet = pkarr::mainline::Testnet::new(10).unwrap();
        info!(?testnet.bootstrap, "Testnet bootstrap nodes");

        Config {
            port: 15411,
            dht_request_timeout: None,
            db_map_size: DEFAULT_MAP_SIZE,
            ..Self::test(&testnet)
        }
    }

    /// Test configurations
    pub fn test(testnet: &pkarr::mainline::Testnet) -> Self {
        let bootstrap = Some(testnet.bootstrap.to_owned());
        let storage = std::env::temp_dir()
            .join(Timestamp::now().to_string())
            .join(DEFAULT_STORAGE_DIR);

        Self {
            testnet: true,
            bootstrap,
            storage,
            db_map_size: 10485760,
            dht_request_timeout: Some(Duration::from_millis(10)),
            ..Default::default()
        }
    }

    pub fn port(&self) -> u16 {
        self.port
    }

    pub fn bootstsrap(&self) -> Option<Vec<String>> {
        self.bootstrap.to_owned()
    }

<<<<<<< HEAD
    pub fn domain(&self) -> Option<&String> {
        self.domain.as_ref()
=======
    pub fn domain(&self) -> &Option<String> {
        &self.domain
>>>>>>> 72f86849
    }

    pub fn keypair(&self) -> &Keypair {
        &self.keypair
    }

    pub fn default_list_limit(&self) -> u16 {
        self.default_list_limit
    }

    pub fn max_list_limit(&self) -> u16 {
        self.max_list_limit
    }

    /// Get the path to the storage directory
    pub fn storage(&self) -> &PathBuf {
        &self.storage
    }

    pub(crate) fn dht_request_timeout(&self) -> Option<Duration> {
        self.dht_request_timeout
    }

    pub(crate) fn db_map_size(&self) -> usize {
        self.db_map_size
    }
}

impl Default for Config {
    fn default() -> Self {
        Self {
            testnet: false,
            port: 0,
            bootstrap: None,
            domain: None,
<<<<<<< HEAD
            storage: None,
            secret_key: None,
=======
            storage: storage(None)
                .expect("operating environment provides no directory for application data"),
            keypair: Keypair::random(),
>>>>>>> 72f86849
            dht_request_timeout: None,
            default_list_limit: DEFAULT_LIST_LIMIT,
            max_list_limit: DEFAULT_MAX_LIST_LIMIT,
            db_map_size: DEFAULT_MAP_SIZE,
        }
    }
}

fn deserialize_secret_key(s: String) -> anyhow::Result<[u8; 32]> {
    let bytes =
        hex::decode(s).map_err(|_| anyhow!("secret_key in config.toml should hex encoded"))?;

    if bytes.len() != 32 {
        return Err(anyhow!(format!(
            "secret_key in config.toml should be 32 bytes in hex (64 characters), got: {}",
            bytes.len()
        )));
    }

    let mut arr = [0u8; 32];
    arr.copy_from_slice(&bytes);

    Ok(arr)
}

fn storage(storage: Option<String>) -> Result<PathBuf> {
    let dir = if let Some(storage) = storage {
        PathBuf::from(storage)
    } else {
        let path = dirs_next::data_dir().ok_or_else(|| {
            anyhow!("operating environment provides no directory for application data")
        })?;
        path.join(DEFAULT_STORAGE_DIR)
    };

    Ok(dir.join("homeserver"))
}

#[cfg(test)]
mod tests {
    use pkarr::mainline::Testnet;

    use super::*;

    #[test]
    fn parse_empty() {
        let config = Config::try_from_str("").unwrap();

        assert_eq!(
            config,
            Config {
                keypair: config.keypair.clone(),
                ..Default::default()
            }
        )
    }

    #[test]
    fn config_test() {
        let testnet = Testnet::new(3).unwrap();
        let config = Config::test(&testnet);

        assert_eq!(
            config,
            Config {
                testnet: true,
                bootstrap: testnet.bootstrap.into(),
                db_map_size: 10485760,
                dht_request_timeout: Some(Duration::from_millis(10)),

                storage: config.storage.clone(),
                keypair: config.keypair.clone(),
                ..Default::default()
            }
        )
    }

<<<<<<< HEAD
impl Debug for Config {
    fn fmt(&self, f: &mut std::fmt::Formatter<'_>) -> std::fmt::Result {
        f.debug_map()
            .entry(&"testnet", &self.testnet)
            .entry(&"port", &self.port())
            .entry(&"storage", &self.storage())
            .entry(&"public_key", &self.keypair().public_key())
            .entry(&"domain", &self.domain())
            .finish()
=======
    #[test]
    fn config_testnet() {
        let config = Config::testnet();

        assert_eq!(
            config,
            Config {
                testnet: true,
                port: 15411,

                bootstrap: config.bootstrap.clone(),
                storage: config.storage.clone(),
                keypair: config.keypair.clone(),
                ..Default::default()
            }
        )
>>>>>>> 72f86849
    }
}<|MERGE_RESOLUTION|>--- conflicted
+++ resolved
@@ -45,15 +45,10 @@
     ///
     /// Helpful to run the server locally or in testnet.
     bootstrap: Option<Vec<String>>,
-<<<<<<< HEAD
-    domain: Option<String>,
-    /// Path to the storage directory
-=======
     /// A public domain for this server
     /// necessary for web browsers running in https environment.
     domain: Option<String>,
     /// Path to the storage directory.
->>>>>>> 72f86849
     ///
     /// Defaults to a directory in the OS data directory
     storage: PathBuf,
@@ -173,13 +168,8 @@
         self.bootstrap.to_owned()
     }
 
-<<<<<<< HEAD
     pub fn domain(&self) -> Option<&String> {
         self.domain.as_ref()
-=======
-    pub fn domain(&self) -> &Option<String> {
-        &self.domain
->>>>>>> 72f86849
     }
 
     pub fn keypair(&self) -> &Keypair {
@@ -215,14 +205,9 @@
             port: 0,
             bootstrap: None,
             domain: None,
-<<<<<<< HEAD
-            storage: None,
-            secret_key: None,
-=======
             storage: storage(None)
                 .expect("operating environment provides no directory for application data"),
             keypair: Keypair::random(),
->>>>>>> 72f86849
             dht_request_timeout: None,
             default_list_limit: DEFAULT_LIST_LIMIT,
             max_list_limit: DEFAULT_MAX_LIST_LIMIT,
@@ -300,17 +285,6 @@
         )
     }
 
-<<<<<<< HEAD
-impl Debug for Config {
-    fn fmt(&self, f: &mut std::fmt::Formatter<'_>) -> std::fmt::Result {
-        f.debug_map()
-            .entry(&"testnet", &self.testnet)
-            .entry(&"port", &self.port())
-            .entry(&"storage", &self.storage())
-            .entry(&"public_key", &self.keypair().public_key())
-            .entry(&"domain", &self.domain())
-            .finish()
-=======
     #[test]
     fn config_testnet() {
         let config = Config::testnet();
@@ -327,6 +301,5 @@
                 ..Default::default()
             }
         )
->>>>>>> 72f86849
     }
 }