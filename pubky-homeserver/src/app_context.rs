//!
//! The application context shared between all components.
//! Think of it as a simple Dependency Injection container.
//!
//! Create with a `DataDir` instance: `AppContext::try_from(data_dir)`
//!

#[cfg(any(test, feature = "testing"))]
use crate::MockDataDir;
use crate::{
    core::Metrics,
    persistence::{
        files::{events::EventsService, FileIoError, FileService},
        lmdb::{is_migration_needed, migrate_lmdb_to_sql, LmDB},
        sql::{event::EventEntity, Migrator, SqlDb},
    },
    ConfigToml, DataDir,
};
use pkarr::Keypair;
use std::{sync::Arc, time::Duration};
use tokio::sync::broadcast;

/// Errors that can occur when converting a `DataDir` to an `AppContext`.
#[derive(Debug, thiserror::Error)]
pub enum AppContextConversionError {
    /// Failed to ensure data directory exists and is writable.
    #[error("Failed to ensure data directory exists and is writable: {0}")]
    DataDir(anyhow::Error),
    /// Failed to read or create config file.
    #[error("Failed to read or create config file: {0}")]
    Config(anyhow::Error),
    /// Failed to read or create keypair.
    #[error("Failed to read or create keypair: {0}")]
    Keypair(anyhow::Error),
    /// Failed to open LMDB.
    #[error("Failed to open LMDB: {0}")]
    LmDB(anyhow::Error),
    /// Failed to open SQL DB.
    #[error("Failed to open SQL DB: {0}")]
    SqlDb(sqlx::Error),
    /// Failed to run migrations.
    #[error("Failed to run migrations: {0}")]
    Migrations(anyhow::Error),
    /// Failed to build storage operator.
    #[error("Failed to build storage operator: {0}")]
    Storage(FileIoError),
    /// Failed to build pkarr client.
    #[error("Failed to build pkarr client: {0}")]
    Pkarr(pkarr::errors::BuildError),
}

/// The application context shared between all components.
/// Think of it as a simple Dependency Injection container.
///
/// Create with a `DataDir` instance: `AppContext::try_from(data_dir)`
///
#[derive(Clone)]
pub struct AppContext {
    /// The SQL database connection.
    pub(crate) sql_db: SqlDb,
    /// The storage operator to store files.
    pub(crate) file_service: FileService,
    pub(crate) config_toml: ConfigToml,
    /// Keep data_dir alive. The mock dir will cleanup on drop.
    pub(crate) data_dir: Arc<dyn DataDir>,
    pub(crate) keypair: Keypair,
    /// Main pkarr instance. This will automatically turn into a DHT server after 15 minutes after startup.
    /// We need to keep this alive.
    pub(crate) pkarr_client: pkarr::Client,
    /// pkarr client builder in case we need to create a more instances.
    /// Comes ready with the correct bootstrap nodes and relays.
    pub(crate) pkarr_builder: pkarr::ClientBuilder,
<<<<<<< HEAD
    /// Broadcast channel for real-time event notifications.
    pub(crate) event_tx: broadcast::Sender<EventEntity>,
    /// Metrics for all endpoints.
    pub(crate) metrics: Metrics,
=======
    /// Events service for managing event creation and broadcasting.
    pub(crate) events_service: EventsService,
>>>>>>> c07f1276
}

impl AppContext {
    /// Create a new AppContext for testing.
    #[cfg(any(test, feature = "testing"))]
    pub async fn test() -> Self {
        let data_dir = MockDataDir::test();
        Self::read_from(data_dir)
            .await
            .expect("failed to build AppContext from DataDirMock")
    }

    /// Create a new AppContext from a data directory.
    pub async fn read_from<D: DataDir + 'static>(
        dir: D,
    ) -> Result<Self, AppContextConversionError> {
        dir.ensure_data_dir_exists_and_is_writable()
            .map_err(AppContextConversionError::DataDir)?;
        let conf = dir
            .read_or_create_config_file()
            .map_err(AppContextConversionError::Config)?;
        let keypair = dir
            .read_or_create_keypair()
            .map_err(AppContextConversionError::Keypair)?;

        let db_path = dir.path().join("data/lmdb");
        let db = unsafe { LmDB::open(&db_path).map_err(AppContextConversionError::LmDB)? };

        let sql_db = Self::connect_to_sql_db(&conf).await?;
        Migrator::new(&sql_db)
            .run()
            .await
            .map_err(AppContextConversionError::Migrations)?;

        // TODO: Remove this after the migration is complete.
        if is_migration_needed(&sql_db)
            .await
            .map_err(AppContextConversionError::Migrations)?
        {
            migrate_lmdb_to_sql(db.clone(), &sql_db)
                .await
                .map_err(AppContextConversionError::Migrations)?;
        }

<<<<<<< HEAD
        let (event_tx, _rx) = broadcast::channel(100);

        let file_service =
            FileService::new_from_config(&conf, dir.path(), sql_db.clone(), event_tx.clone())
=======
        let events_service = EventsService::new(1000);

        let file_service =
            FileService::new_from_config(&conf, dir.path(), sql_db.clone(), events_service.clone())
>>>>>>> c07f1276
                .map_err(AppContextConversionError::Storage)?;
        let pkarr_builder = Self::build_pkarr_builder_from_config(&conf);

        Ok(Self {
            sql_db,
            pkarr_client: pkarr_builder
                .clone()
                .build()
                .map_err(AppContextConversionError::Pkarr)?,
            file_service,
            pkarr_builder,
            config_toml: conf,
            keypair,
            data_dir: Arc::new(dir),
<<<<<<< HEAD
            event_tx,
            metrics: Metrics::new(),
=======
            events_service,
>>>>>>> c07f1276
        })
    }
}

impl AppContext {
    /// Build the pkarr client builder based on the config.
    fn build_pkarr_builder_from_config(config_toml: &ConfigToml) -> pkarr::ClientBuilder {
        let mut builder = pkarr::ClientBuilder::default();
        if let Some(bootstrap_nodes) = &config_toml.pkdns.dht_bootstrap_nodes {
            let nodes = bootstrap_nodes
                .iter()
                .map(|node| node.to_string())
                .collect::<Vec<String>>();
            builder.bootstrap(&nodes);

            // If we set custom bootstrap nodes, we don't want to use the default pkarr relay nodes.
            // Otherwise, we could end up with a DHT with testnet boostrap nodes and mainnet relays
            // which would give very weird results.
            builder.no_relays();
        }

        if let Some(relays) = &config_toml.pkdns.dht_relay_nodes {
            builder
                .relays(relays)
                .expect("parameters are already urls and therefore valid.");
        }
        if let Some(request_timeout) = &config_toml.pkdns.dht_request_timeout_ms {
            let duration = Duration::from_millis(request_timeout.get());
            builder.request_timeout(duration);
        }
        builder
    }

    /// Connect to the SQL database.
    /// If we are in a test environment and it's a test db connection string,
    /// we use an empheral test db.
    /// Otherwise, we use the normal db connection.
    async fn connect_to_sql_db(
        config_toml: &ConfigToml,
    ) -> Result<SqlDb, AppContextConversionError> {
        #[cfg(any(test, feature = "testing"))]
        {
            // If we are in a test environment and it's a test db connection string,
            // we use an empheral test db.
            return if config_toml.general.database_url.is_test_db() {
                Ok(SqlDb::test().await)
            } else {
                SqlDb::connect(&config_toml.general.database_url)
                    .await
                    .map_err(AppContextConversionError::SqlDb)
            };
        }

        #[cfg(not(any(test, feature = "testing")))]
        {
            // If we are not in a test environment, we use the normal db connection.
            return SqlDb::connect(&config_toml.general.database_url)
                .await
                .map_err(AppContextConversionError::SqlDb);
        }
    }
}<|MERGE_RESOLUTION|>--- conflicted
+++ resolved
@@ -8,17 +8,16 @@
 #[cfg(any(test, feature = "testing"))]
 use crate::MockDataDir;
 use crate::{
-    core::Metrics,
+    client_server::routes::metrics::Metrics,
     persistence::{
         files::{events::EventsService, FileIoError, FileService},
         lmdb::{is_migration_needed, migrate_lmdb_to_sql, LmDB},
-        sql::{event::EventEntity, Migrator, SqlDb},
+        sql::{Migrator, SqlDb},
     },
     ConfigToml, DataDir,
 };
 use pkarr::Keypair;
 use std::{sync::Arc, time::Duration};
-use tokio::sync::broadcast;
 
 /// Errors that can occur when converting a `DataDir` to an `AppContext`.
 #[derive(Debug, thiserror::Error)]
@@ -70,15 +69,10 @@
     /// pkarr client builder in case we need to create a more instances.
     /// Comes ready with the correct bootstrap nodes and relays.
     pub(crate) pkarr_builder: pkarr::ClientBuilder,
-<<<<<<< HEAD
-    /// Broadcast channel for real-time event notifications.
-    pub(crate) event_tx: broadcast::Sender<EventEntity>,
+    /// Events service for managing event creation and broadcasting.
+    pub(crate) events_service: EventsService,
     /// Metrics for all endpoints.
     pub(crate) metrics: Metrics,
-=======
-    /// Events service for managing event creation and broadcasting.
-    pub(crate) events_service: EventsService,
->>>>>>> c07f1276
 }
 
 impl AppContext {
@@ -123,17 +117,10 @@
                 .map_err(AppContextConversionError::Migrations)?;
         }
 
-<<<<<<< HEAD
-        let (event_tx, _rx) = broadcast::channel(100);
-
-        let file_service =
-            FileService::new_from_config(&conf, dir.path(), sql_db.clone(), event_tx.clone())
-=======
         let events_service = EventsService::new(1000);
 
         let file_service =
             FileService::new_from_config(&conf, dir.path(), sql_db.clone(), events_service.clone())
->>>>>>> c07f1276
                 .map_err(AppContextConversionError::Storage)?;
         let pkarr_builder = Self::build_pkarr_builder_from_config(&conf);
 
@@ -148,12 +135,8 @@
             config_toml: conf,
             keypair,
             data_dir: Arc::new(dir),
-<<<<<<< HEAD
-            event_tx,
+            events_service,
             metrics: Metrics::new(),
-=======
-            events_service,
->>>>>>> c07f1276
         })
     }
 }
