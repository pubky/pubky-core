use std::{future::IntoFuture, net::SocketAddr};

use anyhow::{Error, Result};
use pubky_common::auth::AuthVerifier;
use tokio::{net::TcpListener, signal, task::JoinSet};
use tracing::{debug, info, warn};

use pkarr::{
    mainline::dht::{DhtSettings, Testnet},
    PublicKey, Settings,
};

use crate::{config::Config, database::DB, pkarr::publish_server_packet};

#[derive(Debug)]
pub struct Homeserver {
    state: AppState,
    tasks: JoinSet<std::io::Result<()>>,
}

#[derive(Clone, Debug)]
pub(crate) struct AppState {
<<<<<<< HEAD
    pub verifier: AuthVerifier,
    pub db: DB,
    pub pkarr_client: pkarr::Client,
=======
    pub(crate) verifier: AuthVerifier,
    pub(crate) db: DB,
    pub(crate) pkarr_client: PkarrClientAsync,
    pub(crate) config: Config,
    pub(crate) port: u16,
>>>>>>> 47309272
}

impl Homeserver {
    pub async fn start(config: Config) -> Result<Self> {
        debug!(?config);

        let db = DB::open(config.clone())?;

        let pkarr_client = pkarr::Client::new(Settings {
            dht: DhtSettings {
                bootstrap: config.bootstsrap(),
                request_timeout: config.dht_request_timeout(),
                ..Default::default()
            },
            ..Default::default()
        })?;

        let mut tasks = JoinSet::new();

        let listener = TcpListener::bind(SocketAddr::from(([0, 0, 0, 0], config.port()))).await?;

        let port = listener.local_addr()?.port();

        let state = AppState {
            verifier: AuthVerifier::default(),
            db,
            pkarr_client,
            config: config.clone(),
            port,
        };

        let app = crate::routes::create_app(state.clone());

        // Spawn http server task
        tasks.spawn(
            axum::serve(
                listener,
                app.into_make_service_with_connect_info::<SocketAddr>(),
            )
            .with_graceful_shutdown(shutdown_signal())
            .into_future(),
        );

        info!("Homeserver listening on http://localhost:{port}");

        publish_server_packet(
            &state.pkarr_client,
            config.keypair(),
            &state
                .config
                .domain()
                .clone()
                .unwrap_or("localhost".to_string()),
            port,
        )
        .await?;

        info!(
            "Homeserver listening on pubky://{}",
            config.keypair().public_key()
        );

        Ok(Self { tasks, state })
    }

    /// Test version of [Homeserver::start], using mainline Testnet, and a temporary storage.
    pub async fn start_test(testnet: &Testnet) -> Result<Self> {
        info!("Running testnet..");

        Homeserver::start(Config::test(testnet)).await
    }

    // === Getters ===

    pub fn port(&self) -> u16 {
        self.state.port
    }

    pub fn public_key(&self) -> PublicKey {
        self.state.config.keypair().public_key()
    }

    // === Public Methods ===

    /// Shutdown the server and wait for all tasks to complete.
    pub async fn shutdown(mut self) -> Result<()> {
        self.tasks.abort_all();
        self.run_until_done().await?;
        Ok(())
    }

    /// Wait for all tasks to complete.
    ///
    /// Runs forever unless tasks fail.
    pub async fn run_until_done(mut self) -> Result<()> {
        let mut final_res: Result<()> = Ok(());
        while let Some(res) = self.tasks.join_next().await {
            match res {
                Ok(Ok(())) => {}
                Err(err) if err.is_cancelled() => {}
                Ok(Err(err)) => {
                    warn!(?err, "task failed");
                    final_res = Err(Error::from(err));
                }
                Err(err) => {
                    warn!(?err, "task panicked");
                    final_res = Err(err.into());
                }
            }
        }
        final_res
    }
}

async fn shutdown_signal() {
    let ctrl_c = async {
        signal::ctrl_c()
            .await
            .expect("failed to install Ctrl+C handler");
    };

    #[cfg(unix)]
    let terminate = async {
        signal::unix::signal(signal::unix::SignalKind::terminate())
            .expect("failed to install signal handler")
            .recv()
            .await;
    };

    #[cfg(not(unix))]
    let terminate = std::future::pending::<()>();

    fn graceful_shutdown() {
        info!("Gracefully Shutting down..");
    }

    tokio::select! {
        _ = ctrl_c => graceful_shutdown(),
        _ = terminate => graceful_shutdown(),
    }
}<|MERGE_RESOLUTION|>--- conflicted
+++ resolved
@@ -20,17 +20,11 @@
 
 #[derive(Clone, Debug)]
 pub(crate) struct AppState {
-<<<<<<< HEAD
-    pub verifier: AuthVerifier,
-    pub db: DB,
-    pub pkarr_client: pkarr::Client,
-=======
     pub(crate) verifier: AuthVerifier,
     pub(crate) db: DB,
-    pub(crate) pkarr_client: PkarrClientAsync,
+    pub(crate) pkarr_client: pkarr::Client,
     pub(crate) config: Config,
     pub(crate) port: u16,
->>>>>>> 47309272
 }
 
 impl Homeserver {
