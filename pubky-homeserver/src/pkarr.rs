//! Pkarr related task

use std::net::Ipv4Addr;

use pkarr::{
<<<<<<< HEAD
    dns::{
        rdata::{RData, A, SVCB},
        Packet,
    },
=======
    dns::{rdata::SVCB, Packet},
>>>>>>> 72f86849
    Keypair, SignedPacket,
};

pub async fn publish_server_packet(
<<<<<<< HEAD
    pkarr_client: pkarr::Client,
=======
    pkarr_client: &pkarr::Client,
>>>>>>> 72f86849
    keypair: &Keypair,
    domain: Option<&String>,
    port: u16,
) -> anyhow::Result<()> {
    // TODO: Try to resolve first before publishing.

    let mut packet = Packet::new_reply(0);

    let default = ".".to_string();
    let target = domain.unwrap_or(&default);
    let mut svcb = SVCB::new(0, target.as_str().try_into()?);

    svcb.priority = 1;
    svcb.set_port(port);

    packet.answers.push(pkarr::dns::ResourceRecord::new(
        "@".try_into().unwrap(),
        pkarr::dns::CLASS::IN,
        60 * 60,
        RData::HTTPS(svcb.clone().into()),
    ));

    if domain.is_none() {
        // TODO: remove after remvoing Pubky shared/public
        // and add local host IP address instead.
        svcb.target = "localhost".try_into().unwrap();

        packet.answers.push(pkarr::dns::ResourceRecord::new(
            "@".try_into().unwrap(),
            pkarr::dns::CLASS::IN,
            60 * 60,
            RData::HTTPS(svcb.clone().into()),
        ));

        packet.answers.push(pkarr::dns::ResourceRecord::new(
            "@".try_into().unwrap(),
            pkarr::dns::CLASS::IN,
            60 * 60,
            RData::A(A::from(Ipv4Addr::from([127, 0, 0, 1]))),
        ));
    }

    // TODO: announce A/AAAA records as well for TLS connections?

    let signed_packet = SignedPacket::from_packet(keypair, &packet)?;

    pkarr_client.publish(&signed_packet).await?;

    Ok(())
}<|MERGE_RESOLUTION|>--- conflicted
+++ resolved
@@ -3,25 +3,18 @@
 use std::net::Ipv4Addr;
 
 use pkarr::{
-<<<<<<< HEAD
     dns::{
         rdata::{RData, A, SVCB},
         Packet,
     },
-=======
-    dns::{rdata::SVCB, Packet},
->>>>>>> 72f86849
-    Keypair, SignedPacket,
+    SignedPacket,
 };
 
+use crate::config::Config;
+
 pub async fn publish_server_packet(
-<<<<<<< HEAD
-    pkarr_client: pkarr::Client,
-=======
     pkarr_client: &pkarr::Client,
->>>>>>> 72f86849
-    keypair: &Keypair,
-    domain: Option<&String>,
+    config: &Config,
     port: u16,
 ) -> anyhow::Result<()> {
     // TODO: Try to resolve first before publishing.
@@ -29,7 +22,7 @@
     let mut packet = Packet::new_reply(0);
 
     let default = ".".to_string();
-    let target = domain.unwrap_or(&default);
+    let target = config.domain().unwrap_or(&default);
     let mut svcb = SVCB::new(0, target.as_str().try_into()?);
 
     svcb.priority = 1;
@@ -42,7 +35,7 @@
         RData::HTTPS(svcb.clone().into()),
     ));
 
-    if domain.is_none() {
+    if config.domain().is_none() {
         // TODO: remove after remvoing Pubky shared/public
         // and add local host IP address instead.
         svcb.target = "localhost".try_into().unwrap();
@@ -64,7 +57,7 @@
 
     // TODO: announce A/AAAA records as well for TLS connections?
 
-    let signed_packet = SignedPacket::from_packet(keypair, &packet)?;
+    let signed_packet = SignedPacket::from_packet(config.keypair(), &packet)?;
 
     pkarr_client.publish(&signed_packet).await?;
 
