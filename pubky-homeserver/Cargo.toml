--- conflicted
+++ resolved
@@ -45,14 +45,9 @@
 axum-server = { version = "0.7.1", features = ["tls-rustls-no-provider"] }
 tower = "0.5.2"
 page_size = "0.6.0"
-<<<<<<< HEAD
-pkarr-republisher = { path = "../pkarr-republisher" }
+pkarr-republisher = { version = "0.1.0", path = "../pkarr-republisher" }
 thiserror = "2.0.12"
 dirs = "6.0.0"
 
 [dev-dependencies]
 tempfile = "3.10.1"
-=======
-pkarr-republisher = { version = "0.1.0", path = "../pkarr-republisher" }
-thiserror = "2.0.12"
->>>>>>> 6f943331
