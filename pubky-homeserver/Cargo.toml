[package]
name = "pubky-homeserver"
description = "Pubky core's homeserver."
version = "0.5.0-rc.2"
edition.workspace = true
authors.workspace = true
license.workspace = true
homepage.workspace = true
repository.workspace = true
keywords = ["pkarr", "sovereign", "web", "pkarr", "datastore"]
categories = [
    "network-programming",
    "cryptography",
    "web-programming",
    "authentication",
]

[dependencies]
anyhow = "1.0.95"
axum = { version = "0.8.1", features = ["macros"] }
axum-extra = { version = "0.10.0", features = [
    "typed-header",
    "async-read-body",
] }
base32 = "0.5.1"
base64 = "0.22.1"
bytes = "^1.10.0"
clap = { version = "4.5.29", features = ["derive"] }
flume = "0.11.1"
futures-util = "0.3.31"
heed = "0.21.0"
hex = "0.4.3"
httpdate = "1.0.3"
postcard = { version = "1.1.1", features = ["alloc"] }
pkarr = { workspace = true, features = ["dht", "lmdb-cache", "tls"] }
pubky-common = { path = "../pubky-common", version = "0.5.0-rc.2" }
serde = { version = "1.0.217", features = ["derive"] }
tokio = { version = "1.43.0", features = ["full"] }
toml = "0.8.20"
serde-toml-merge = { git = "https://github.com/evd0kim/serde-toml-merge", rev="69112dc00439f2a9736fa52d98731585c31fa346" }
tower-cookies = "0.11.0"
tower-http = { version = "0.6.2", features = ["cors", "trace"] }
tracing = "0.1.41"
tracing-subscriber = { version = "0.3.19", features = ["env-filter"] }
url = { version = "2.5.4", features = ["serde"] }
axum-server = { version = "0.7.1", features = ["tls-rustls-no-provider"] }
tower = "0.5.2"
page_size = "0.6.0"
pkarr-republisher = { path = "../pkarr-republisher", version = "0.5.0-rc.2" }
thiserror = "2.0.12"
dirs = "6.0.0"
hostname-validator = "1.1.1"
axum-test = "17.2.0"
tempfile = { version = "3.10.1" }
dyn-clone = "1.0.19"
reqwest = { version = "0.12.15", default-features = false, features = ["rustls-tls"] }
governor = "0.10.0"
fast-glob = "0.4.5"
tokio-util = "0.7.15"
percent-encoding = "2.3.1"
serde_valid = "1.0.5"
<<<<<<< HEAD
opendal = { version = "0.53.3", features = ["services-fs", "services-gcs", "services-memory"] }
=======
infer = "0.19.0"
mime_guess = "2.0.5"
>>>>>>> 094171a7


[dev-dependencies]
futures-lite = "2.6.0"
<|MERGE_RESOLUTION|>--- conflicted
+++ resolved
@@ -59,12 +59,9 @@
 tokio-util = "0.7.15"
 percent-encoding = "2.3.1"
 serde_valid = "1.0.5"
-<<<<<<< HEAD
 opendal = { version = "0.53.3", features = ["services-fs", "services-gcs", "services-memory"] }
-=======
 infer = "0.19.0"
 mime_guess = "2.0.5"
->>>>>>> 094171a7
 
 
 [dev-dependencies]
