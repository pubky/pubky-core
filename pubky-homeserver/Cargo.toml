[package]
name = "pubky-homeserver"
description = "Pubky core's homeserver."
version.workspace = true
edition.workspace = true
authors.workspace = true
license.workspace = true
homepage.workspace = true
repository.workspace = true
keywords = ["pkarr", "sovereign", "web", "pkarr", "datastore"]
categories = [
    "network-programming",
    "cryptography",
    "web-programming",
    "authentication",
]

[dependencies]
anyhow = "1.0.95"
axum = { version = "0.8.1", features = ["macros"] }
axum-extra = { version = "0.10.0", features = [
    "typed-header",
    "async-read-body",
] }
base32 = "0.5.1"
bytes = "^1.10.0"
clap = { version = "4.5.29", features = ["derive"] }
flume = "0.11.1"
futures-util = "0.3.31"
heed = "0.21.0"
hex = "0.4.3"
httpdate = "1.0.3"
postcard = { version = "1.1.1", features = ["alloc"] }
pkarr = { workspace = true, features = ["dht", "lmdb-cache", "tls"] }
pubky-common = { workspace = true }
serde = { version = "1.0.217", features = ["derive"] }
tokio = { version = "1.43.0", features = ["full"] }
toml = "0.8.20"
serde-toml-merge = "0.3.9"
tower-cookies = "0.11.0"
tower-http = { version = "0.6.2", features = ["cors", "trace"] }
tracing = "0.1.41"
tracing-subscriber = { version = "0.3.19", features = ["env-filter"] }
url = { version = "2.5.4", features = ["serde"] }
axum-server = { version = "0.7.1", features = ["tls-rustls-no-provider"] }
tower = "0.5.2"
page_size = "0.6.0"
pkarr-republisher = { workspace = true }
thiserror = "2.0.12"
dirs = "6.0.0"
hostname-validator = "1.1.1"
axum-test = "17.2.0"
tempfile = { version = "3.10.1" }
dyn-clone = "1.0.19"
reqwest = "0.12.15"
governor = "0.10.0"
fast-glob = "0.4.5"
<<<<<<< HEAD
tracing-core = "0.1.33"
=======
tokio-util = "0.7.15"
percent-encoding = "2.3.1"
serde_valid = "1.0.5"
>>>>>>> 178bae14


[dev-dependencies]
futures-lite = "2.6.0"
<|MERGE_RESOLUTION|>--- conflicted
+++ resolved
@@ -55,13 +55,10 @@
 reqwest = "0.12.15"
 governor = "0.10.0"
 fast-glob = "0.4.5"
-<<<<<<< HEAD
-tracing-core = "0.1.33"
-=======
 tokio-util = "0.7.15"
 percent-encoding = "2.3.1"
 serde_valid = "1.0.5"
->>>>>>> 178bae14
+tracing-core = "0.1.33"
 
 
 [dev-dependencies]
