--- conflicted
+++ resolved
@@ -56,19 +56,13 @@
         // 5) Check for non-2xx status codes
         handle_http_error!(response);
 
-<<<<<<< HEAD
         // 6) Publish the homeserver record
-        self.publish_homeserver(keypair, &homeserver.to_string())
-            .await?;
-=======
-        // Publish homeserver Pkarr record for the first time (force)
         self.publish_homeserver(
             keypair,
             Some(&homeserver.to_string()),
             PublishStrategy::Force,
         )
         .await?;
->>>>>>> b685f8a0
 
         // 7) Store session cookie in local store
         #[cfg(not(target_arch = "wasm32"))]
@@ -625,7 +619,6 @@
         );
     }
 
-<<<<<<< HEAD
     #[tokio::test]
     async fn test_signup_with_token() {
         // 1. Start a test homeserver with closed signups (i.e. signup tokens required)
@@ -697,7 +690,9 @@
             signin_session.pubky(),
             &keypair.public_key(),
             "Signed-in session should correspond to the same public key"
-=======
+        );
+    }
+
     // This test verifies that when a signin happens immediately after signup,
     // the record is not republished on signin (its timestamp remains unchanged)
     // but when a signin happens after the record is “old” (in test, after 1 second),
@@ -716,7 +711,10 @@
         let keypair = Keypair::random();
 
         // Signup publishes a new record.
-        client.signup(&keypair, &server.public_key()).await.unwrap();
+        client
+            .signup(&keypair, &server.public_key(), None)
+            .await
+            .unwrap();
         // Resolve the record and get its timestamp.
         let record1 = client
             .pkarr()
@@ -777,7 +775,10 @@
         let keypair = Keypair::random();
 
         // Signup publishes a new record.
-        client.signup(&keypair, &server.public_key()).await.unwrap();
+        client
+            .signup(&keypair, &server.public_key(), None)
+            .await
+            .unwrap();
         // Resolve the record and get its timestamp.
         let record1 = client
             .pkarr()
@@ -819,7 +820,6 @@
         assert!(
             ts3 > ts2,
             "Record was not republished after threshold exceeded"
->>>>>>> b685f8a0
         );
     }
 }