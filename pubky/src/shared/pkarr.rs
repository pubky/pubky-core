--- conflicted
+++ resolved
@@ -186,13 +186,8 @@
             rdata::{HTTPS, SVCB},
             Packet,
         },
-<<<<<<< HEAD
         mainline::Testnet,
         Keypair, SignedPacket,
-=======
-        mainline::{dht::DhtSettings, Testnet},
-        Keypair, Settings, SignedPacket,
->>>>>>> 72f86849
     };
     use pubky_homeserver::Homeserver;
 
@@ -200,18 +195,7 @@
     async fn resolve_endpoint_https() {
         let testnet = Testnet::new(10).unwrap();
 
-<<<<<<< HEAD
         let pkarr_client = pkarr::Client::builder().testnet(&testnet).build().unwrap();
-=======
-        let pkarr_client = pkarr::Client::new(Settings {
-            dht: DhtSettings {
-                bootstrap: Some(testnet.bootstrap.clone()),
-                ..Default::default()
-            },
-            ..Default::default()
-        })
-        .unwrap();
->>>>>>> 72f86849
 
         let domain = "example.com";
         let mut target;
@@ -294,18 +278,7 @@
         let server = Homeserver::start_test(&testnet).await.unwrap();
 
         // Publish an intermediate controller of the homeserver
-<<<<<<< HEAD
         let pkarr_client = pkarr::Client::builder().testnet(&testnet).build().unwrap();
-=======
-        let pkarr_client = pkarr::Client::new(Settings {
-            dht: DhtSettings {
-                bootstrap: Some(testnet.bootstrap.clone()),
-                ..Default::default()
-            },
-            ..Default::default()
-        })
-        .unwrap();
->>>>>>> 72f86849
 
         let intermediate = Keypair::random();
 
