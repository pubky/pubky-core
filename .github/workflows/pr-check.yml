name: PR Check

on:
  pull_request:
  push:
    branches: [main]

jobs:
  fmt:
    runs-on: ubuntu-latest
    steps:
      - uses: actions/checkout@v4
      - name: Set up Rust
        uses: actions-rs/toolchain@v1
        with:
          profile: minimal
          toolchain: 1.89
          components: rustfmt
          override: true
      - name: Check formatting
        run: cargo fmt --check

  clippy:
    runs-on: ubuntu-latest
    steps:
      - uses: actions/checkout@v4
      - name: Set up Rust
        uses: actions-rs/toolchain@v1
        with:
          profile: minimal
          toolchain: 1.89
          components: clippy
          override: true
      - name: Cache
        uses: Swatinem/rust-cache@v2
      - name: Lint with Clippy
        run: cargo clippy --workspace --all-features --exclude pubky-wasm -- -D warnings

  test:
    strategy:
      matrix:
        crate:
          [
            pubky,
            pubky-common,
            pubky-homeserver,
            pubky-testnet,
            http-relay,
            pkarr-republisher,
            e2e,
          ]
    runs-on: ubuntu-latest
    steps:
      - uses: actions/checkout@v4
      - name: Set up Rust
        uses: actions-rs/toolchain@v1
        with:
          profile: minimal
          toolchain: 1.89
          override: true
      - name: Install Nextest
        uses: taiki-e/install-action@nextest
      - name: Cache
        uses: Swatinem/rust-cache@v2
      - name: Run doctests and nextest
        run: |
          set -e
          # nextest does not support doctests yet.
          cargo test --doc -p ${{ matrix.crate }} --all-features 

          if cargo nextest run \
            -p ${{ matrix.crate }} \
            --all-features \
            --test-threads num-cpus \
            --retries 2 \
            --no-fail-fast \
            --verbose; then
            echo "Tests passed for ${{ matrix.crate }}"
          else
            if [ $? -eq 4 ]; then
              echo "No tests found for ${{ matrix.crate }}"
              exit 0
            else
              echo "Tests failed for ${{ matrix.crate }}"
              exit 1
            fi
          fi

  doc:
    strategy:
      matrix:
        crate: [pubky, pubky-testnet]
    runs-on: ubuntu-latest
    steps:
      - uses: actions/checkout@v4
      - name: Set up Rust
        uses: actions-rs/toolchain@v1
        with:
          profile: minimal
          toolchain: 1.89
          override: true
      - name: Cache
        uses: Swatinem/rust-cache@v2
      - name: Build docs
        run: cargo doc -p ${{ matrix.crate }} --all-features --no-deps

  # wasm-test:
  #   runs-on: ubuntu-latest
  #   steps:
  #     - uses: actions/checkout@v4

  #     - name: Setup Rust
  #       uses: actions-rs/toolchain@v1
  #       with:
  #         profile: minimal
  #         toolchain: 1.89
  #         target: wasm32-unknown-unknown
  #         override: true

  #     - name: Setup Node.js
  #       uses: actions/setup-node@v4
  #       with:
  #         node-version: "22"

  #     - name: Install wasm-pack
  #       run: curl https://rustwasm.github.io/wasm-pack/installer/init.sh -sSf | sh

  #     - name: Cache
  #       uses: Swatinem/rust-cache@v2

<<<<<<< HEAD
  #     - name: Build WASM
  #       working-directory: pubky-sdk/bindings/js/pkg
  #       run: |
  #         npm install
  #         npm run build

  #     - name: Run the testnet
  #       working-directory: pubky-sdk/bindings/js/pkg
  #       run: npm run testnet > testnet.log 2>&1 &

  #     - name: Wait for testnet homeserver
  #       run: |
  #         timeout=180
  #         count=0
  #         until nc -zv 127.0.0.1 6288; do
  #           if [ $count -ge $timeout ]; then
  #             echo "Timeout: Testnet homeserver did not start within 3 minutes."
  #             exit 1
  #           fi
  #           echo "Waiting for testnet homeserver to be ready... ($count/$timeout)"
  #           sleep 1
  #           count=$((count + 1))
  #         done
  #         echo "Testnet homeserver is ready."

  #     - name: Run Tests (only node-js)
  #       working-directory: pubky-sdk/bindings/js/pkg
  #       # running only `test-nodjs` and not browser because of weird `exit` behavior
  #       run: npm run test-nodejs

  #     - name: Show testnet logs if tests fail
  #       working-directory: pubky-sdk/bindings/js/pkg
  #       if: failure()
  #       run: cat testnet.log
=======
      - name: Wait for testnet homeserver
        run: |
          timeout=180
          count=0
          until nc -zv 127.0.0.1 6288; do
            if [ $count -ge $timeout ]; then
              echo "Timeout: Testnet homeserver did not start within 3 minutes."
              exit 1
            fi
            echo "Waiting for testnet homeserver to be ready... ($count/$timeout)"
            sleep 1
            count=$((count + 1))
          done
          echo "Testnet homeserver is ready."

      - name: Run Tests (only node-js)
        working-directory: pubky-client/bindings/js/pkg
        # running only `test-nodjs` and not browser because of weird `exit` behavior
        run: npm run test-nodejs

      - name: Show testnet logs if tests fail
        working-directory: pubky-client/bindings/js/pkg
        if: failure()
        run: cat testnet.log

  docker-build:
    runs-on: ubuntu-latest
    steps:
      - uses: actions/checkout@v4
      - name: Build Docker image
        run: docker build .
>>>>>>> 96634b2f
<|MERGE_RESOLUTION|>--- conflicted
+++ resolved
@@ -128,7 +128,6 @@
   #     - name: Cache
   #       uses: Swatinem/rust-cache@v2
 
-<<<<<<< HEAD
   #     - name: Build WASM
   #       working-directory: pubky-sdk/bindings/js/pkg
   #       run: |
@@ -163,36 +162,10 @@
   #       working-directory: pubky-sdk/bindings/js/pkg
   #       if: failure()
   #       run: cat testnet.log
-=======
-      - name: Wait for testnet homeserver
-        run: |
-          timeout=180
-          count=0
-          until nc -zv 127.0.0.1 6288; do
-            if [ $count -ge $timeout ]; then
-              echo "Timeout: Testnet homeserver did not start within 3 minutes."
-              exit 1
-            fi
-            echo "Waiting for testnet homeserver to be ready... ($count/$timeout)"
-            sleep 1
-            count=$((count + 1))
-          done
-          echo "Testnet homeserver is ready."
-
-      - name: Run Tests (only node-js)
-        working-directory: pubky-client/bindings/js/pkg
-        # running only `test-nodjs` and not browser because of weird `exit` behavior
-        run: npm run test-nodejs
-
-      - name: Show testnet logs if tests fail
-        working-directory: pubky-client/bindings/js/pkg
-        if: failure()
-        run: cat testnet.log
 
   docker-build:
     runs-on: ubuntu-latest
     steps:
       - uses: actions/checkout@v4
       - name: Build Docker image
-        run: docker build .
->>>>>>> 96634b2f
+        run: docker build .