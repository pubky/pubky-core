--- conflicted
+++ resolved
@@ -40,11 +40,7 @@
     strategy:
       matrix:
         crate:
-<<<<<<< HEAD
-          [pubky, pubky-common, pubky-homeserver, pubky-testnet, http-relay, e2e]
-=======
-          [pubky, pubky-common, pubky-homeserver, pubky-testnet, http-relay, pkarr-republisher]
->>>>>>> 8e1056c3
+          [pubky, pubky-common, pubky-homeserver, pubky-testnet, http-relay, pkarr-republisher, e2e]
     runs-on: ubuntu-latest
     steps:
       - uses: actions/checkout@v4
