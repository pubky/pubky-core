#![doc = include_str!("../README.md")]
//!

#![deny(missing_docs)]
#![deny(rustdoc::broken_intra_doc_links)]
#![cfg_attr(any(), deny(clippy::unwrap_used))]
use anyhow::Result;
use http_relay::HttpRelay;
use pubky::Keypair;
use pubky_homeserver::{
    storage_config::StorageConfigToml, ConfigToml, DomainPort, HomeserverSuite, MockDataDir,
};
use std::{str::FromStr, time::Duration};
use url::Url;

/// A local test network for Pubky Core development.
/// Can create a flexible amount of pkarr relays, http relays and homeservers.
///
/// Keeps track of the components and can create new ones.
/// Cleans up all resources when dropped.
pub struct Testnet {
    pub(crate) dht: pkarr::mainline::Testnet,
    pub(crate) pkarr_relays: Vec<pkarr_relay::Relay>,
    pub(crate) http_relays: Vec<HttpRelay>,
    pub(crate) homeservers: Vec<HomeserverSuite>,

    temp_dirs: Vec<tempfile::TempDir>,
}

impl Testnet {
    /// Run a new testnet with a local DHT.
    pub async fn new() -> Result<Self> {
        let dht = pkarr::mainline::Testnet::new_async(2).await?;
        let testnet = Self {
            dht,
            pkarr_relays: vec![],
            http_relays: vec![],
            homeservers: vec![],
            temp_dirs: vec![],
        };

        Ok(testnet)
    }

    /// Run the full homeserver suite with core and admin server
    /// Automatically listens on the default ports.
    /// Automatically uses the configured bootstrap nodes and relays in this Testnet.
    pub async fn create_homeserver(&mut self) -> Result<&HomeserverSuite> {
        let mock_dir =
            MockDataDir::new(ConfigToml::test(), Some(Keypair::from_secret_key(&[0; 32])))?;
        self.create_homeserver_suite_with_mock(mock_dir).await
    }

    /// Creates a homeserver suite using a freshly generated random keypair.
    /// Automatically listens on the configured ports and uses this Testnet's bootstrap nodes and relays.
    pub async fn create_random_homeserver(&mut self) -> Result<&HomeserverSuite> {
        let mock_dir = MockDataDir::new(ConfigToml::test(), Some(Keypair::random()))?;
        self.create_homeserver_suite_with_mock(mock_dir).await
    }

    /// Run the full homeserver suite with core and admin server
    /// Automatically listens on the configured ports.
    /// Automatically uses the configured bootstrap nodes and relays in this Testnet.
    pub async fn create_homeserver_suite_with_mock(
        &mut self,
        mut mock_dir: MockDataDir,
    ) -> Result<&HomeserverSuite> {
        mock_dir.config_toml.pkdns.dht_bootstrap_nodes = Some(self.dht_bootstrap_nodes());
        if !self.dht_relay_urls().is_empty() {
            mock_dir.config_toml.pkdns.dht_relay_nodes = Some(self.dht_relay_urls().to_vec());
        }
        mock_dir.config_toml.storage = StorageConfigToml::InMemory;
        let homeserver = HomeserverSuite::start_with_mock_data_dir(mock_dir).await?;
        self.homeservers.push(homeserver);
        Ok(self
            .homeservers
            .last()
            .expect("homeservers should be non-empty"))
    }

    /// Run an HTTP Relay
    pub async fn create_http_relay(&mut self) -> Result<&HttpRelay> {
        let relay = HttpRelay::builder()
            .http_port(0) // Random available port
            .run()
            .await?;
        self.http_relays.push(relay);
        Ok(self
            .http_relays
            .last()
            .expect("http relays should be non-empty"))
    }

    /// Run a new Pkarr relay.
    ///
    /// You can access the list of relays at [Self::relays].
    pub async fn create_pkarr_relay(&mut self) -> Result<Url> {
        let dir = tempfile::tempdir()?;
        let mut builder = pkarr_relay::Relay::builder();
        builder
            .disable_rate_limiter()
            .http_port(0)
            .storage(dir.path().to_path_buf())
            .pkarr(|builder| {
                builder.no_default_network();
                builder.bootstrap(&self.dht.bootstrap);
                builder
            });
        let relay = unsafe { builder.run().await? };
        let url = relay.local_url();
        self.pkarr_relays.push(relay);
        self.temp_dirs.push(dir);
        Ok(url)
    }

    // === Getters ===

    /// Returns a list of DHT bootstrapping nodes.
    pub fn dht_bootstrap_nodes(&self) -> Vec<DomainPort> {
        self.dht
            .nodes
            .iter()
            .map(|node| {
                let addr = node.info().local_addr();
                DomainPort::from_str(&format!("{}:{}", addr.ip(), addr.port()))
                    .expect("boostrap nodes from the pkarr dht are always valid domain:port pairs")
            })
            .collect()
    }

    /// Returns a list of pkarr relays.
    pub fn dht_relay_urls(&self) -> Vec<Url> {
        self.pkarr_relays.iter().map(|r| r.local_url()).collect()
    }

    /// Create a [ClientBuilder] and configure it to use this local test network.
    pub fn pubky_client_builder(&self) -> pubky::ClientBuilder {
        let relays = self.dht_relay_urls();

        let mut builder = pubky::Client::builder();
        builder.pkarr(|builder| {
            builder.no_default_network();
            builder.bootstrap(&self.dht.bootstrap);
            if relays.is_empty() {
                builder.no_relays();
            } else {
                builder
                    .relays(&relays)
                    .expect("testnet relays should be valid urls");
            }
            // 100ms timeout for requests. This makes methods like `resolve_most_recent` fast
            // because it doesn't need to wait the default 2s which would slow down the tests.
            builder.request_timeout(Duration::from_millis(2000));
            builder
        });

        builder
    }

    /// Creates a `pubky::Client` pre-configured to use this test network.
    ///
    /// This is a convenience method that builds a client from `Self::pubky_client_builder`.
    ///
    /// # Panics
    ///
    /// Panics if the client fails to build, which should not happen in a test context.
    pub fn pubky_client(&self) -> Result<pubky::Client, pubky::BuildError> {
        self.pubky_client_builder().build()
    }

    /// Create a [pkarr::ClientBuilder] and configure it to use this local test network.
    pub fn pkarr_client_builder(&self) -> pkarr::ClientBuilder {
        let relays = self.dht_relay_urls();
        let mut builder = pkarr::Client::builder();
        builder.no_default_network(); // Remove DHT bootstrap nodes and relays
        builder.bootstrap(&self.dht.bootstrap);
        if !relays.is_empty() {
            builder
                .relays(&relays)
                .expect("Testnet relays should be valid urls");
        }

        builder
    }
}

#[cfg(test)]
mod test {
    use std::time::Duration;

    use crate::Testnet;
    use pubky::Keypair;

    /// Make sure the components are kept alive even when dropped.
    #[tokio::test]
    #[crate::test]
    async fn test_keep_relays_alive_even_when_dropped() {
        let mut testnet = Testnet::new().await.unwrap();
        {
            let _relay = testnet.create_http_relay().await.unwrap();
        }
        assert_eq!(testnet.http_relays.len(), 1);
    }

    /// Boostrap node conversion
    #[tokio::test]
    #[crate::test]
    async fn test_boostrap_node_conversion() {
        let testnet = Testnet::new().await.unwrap();
        let nodes = testnet.dht_bootstrap_nodes();
        assert_eq!(nodes.len(), 2);
    }

    /// Test that a user can signup in the testnet.
    /// This is an e2e tests to check if everything is correct.
    #[tokio::test]
    #[crate::test]
    async fn test_signup() {
        let mut testnet = Testnet::new().await.unwrap();
        testnet.create_homeserver().await.unwrap();
        let client = testnet.pubky_client_builder().build().unwrap();
        let hs = testnet.homeservers.first().unwrap();
        let keypair = Keypair::random();
        let pubky = keypair.public_key();

        let session = client
            .signup(&keypair, &hs.public_key(), None)
            .await
            .unwrap();
        assert_eq!(session.pubky(), &pubky);
    }

    #[tokio::test]
    async fn test_independent_dhts() {
        let t1 = Testnet::new().await.unwrap();
        let t2 = Testnet::new().await.unwrap();

        assert_ne!(t1.dht.bootstrap, t2.dht.bootstrap);
    }

    /// If everything is linked correctly, the hs_pubky should be resolvable from the pkarr client.
    #[tokio::test]
    async fn test_homeserver_resolvable() {
        let mut testnet = Testnet::new().await.unwrap();
        let hs_pubky = testnet.create_homeserver().await.unwrap().public_key();

        // Make sure the pkarr packet of the hs is resolvable.
        let pkarr_client = testnet.pkarr_client_builder().build().unwrap();
        let _packet = pkarr_client.resolve(&hs_pubky).await.unwrap();

        // Make sure the pkarr can resolve the hs_pubky.
        let pubkey = format!("{}", hs_pubky);
        let _endpoint = pkarr_client
            .resolve_https_endpoint(pubkey.as_str())
            .await
            .unwrap();
    }

    #[tokio::test]
    #[crate::test]
    #[ignore]
    async fn test_spawn_in_parallel() {
        // Run sequentially instead of parallel due to LMDB not being Send
        for _ in 0..10 {
<<<<<<< HEAD
            let mut testnet = Testnet::new().await.expect("Failed to create testnet");
            testnet
                .create_homeserver_suite()
                .await
                .expect("Failed to create homeserver suite");
            let client = testnet.pubky_client_builder().build().unwrap();
            let hs = testnet.homeservers.first().unwrap();
            let keypair = Keypair::random();
            let pubky = keypair.public_key();

            let session = client
                .signup(&keypair, &hs.public_key(), None)
                .await
                .unwrap();
            assert_eq!(session.pubky(), &pubky);
            tokio::time::sleep(Duration::from_secs(3)).await;
=======
            let handle = tokio::spawn(async move {
                let mut testnet = match Testnet::new().await {
                    Ok(testnet) => testnet,
                    Err(e) => {
                        panic!("Failed to create testnet: {}", e);
                    }
                };
                match testnet.create_homeserver().await {
                    Ok(hs) => hs,
                    Err(e) => {
                        panic!("Failed to create homeserver suite: {}", e);
                    }
                };
                let client = testnet.pubky_client_builder().build().unwrap();
                let hs = testnet.homeservers.first().unwrap();
                let keypair = Keypair::random();
                let pubky = keypair.public_key();

                let session = client
                    .signup(&keypair, &hs.public_key(), None)
                    .await
                    .unwrap();
                assert_eq!(session.pubky(), &pubky);
                tokio::time::sleep(Duration::from_secs(3)).await;
            });
            handles.push(handle);
        }

        for handle in handles {
            match handle.await {
                Ok(_) => {}
                Err(e) => {
                    panic!("{}", e);
                }
            }
>>>>>>> 96634b2f
        }
    }

    /// Test relay resolvable.
    /// This simulates pkarr clients in a browser.
    /// Made due to https://github.com/pubky/pkarr/issues/140
    #[tokio::test]
    #[crate::test]
    async fn test_pkarr_relay_resolvable() {
        let mut testnet = Testnet::new().await.unwrap();
        testnet.create_pkarr_relay().await.unwrap();

        let keypair = Keypair::random();

        // Publish packet on the DHT without using the relay.
        let client = testnet.pkarr_client_builder().build().unwrap();
        let signed = pkarr::SignedPacket::builder().sign(&keypair).unwrap();
        client.publish(&signed, None).await.unwrap();

        // Resolve packet with a new client to prevent caching
        // Only use the DHT, no relays
        let client = testnet.pkarr_client_builder().no_relays().build().unwrap();
        let packet = client.resolve(&keypair.public_key()).await;
        assert!(
            packet.is_some(),
            "Published packet is not available over the DHT."
        );

        // Resolve packet with a new client to prevent caching
        // Only use the relay, no DHT
        // This simulates pkarr clients in a browser.
        let client = testnet.pkarr_client_builder().no_dht().build().unwrap();
        let packet = client.resolve(&keypair.public_key()).await;
        assert!(
            packet.is_some(),
            "Published packet is not available over the relay only."
        );
    }
}<|MERGE_RESOLUTION|>--- conflicted
+++ resolved
@@ -262,7 +262,6 @@
     async fn test_spawn_in_parallel() {
         // Run sequentially instead of parallel due to LMDB not being Send
         for _ in 0..10 {
-<<<<<<< HEAD
             let mut testnet = Testnet::new().await.expect("Failed to create testnet");
             testnet
                 .create_homeserver_suite()
@@ -279,43 +278,6 @@
                 .unwrap();
             assert_eq!(session.pubky(), &pubky);
             tokio::time::sleep(Duration::from_secs(3)).await;
-=======
-            let handle = tokio::spawn(async move {
-                let mut testnet = match Testnet::new().await {
-                    Ok(testnet) => testnet,
-                    Err(e) => {
-                        panic!("Failed to create testnet: {}", e);
-                    }
-                };
-                match testnet.create_homeserver().await {
-                    Ok(hs) => hs,
-                    Err(e) => {
-                        panic!("Failed to create homeserver suite: {}", e);
-                    }
-                };
-                let client = testnet.pubky_client_builder().build().unwrap();
-                let hs = testnet.homeservers.first().unwrap();
-                let keypair = Keypair::random();
-                let pubky = keypair.public_key();
-
-                let session = client
-                    .signup(&keypair, &hs.public_key(), None)
-                    .await
-                    .unwrap();
-                assert_eq!(session.pubky(), &pubky);
-                tokio::time::sleep(Duration::from_secs(3)).await;
-            });
-            handles.push(handle);
-        }
-
-        for handle in handles {
-            match handle.await {
-                Ok(_) => {}
-                Err(e) => {
-                    panic!("{}", e);
-                }
-            }
->>>>>>> 96634b2f
         }
     }
 
