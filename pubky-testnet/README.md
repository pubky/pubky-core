# Pubky Testnet

A local test network for developing Pubky Core or applications depending on it.

All resources are ephemeral, the database is an empheral Postgres, and all servers are cleaned up as the testnet dropped.
<<<<<<< HEAD
=======

## Quickstart 
Requires a running Postgres.

```bash
# Example local Postgres with password auth
docker run --name postgres \
  -e POSTGRES_USER=postgres \
  -e POSTGRES_PASSWORD=postgres \
  -e POSTGRES_DB=pubky_homeserver \
  -p 5432:5432 -d postgres:17

# Run the testnet binary (all resources ephemeral). The environment variable must point to the postgres admin database.
TEST_PUBKY_CONNECTION_STRING='postgres://postgres:postgres@localhost:5432/postgres' cargo run -p pubky-testnet

>>>>>>> c2c95c2b

## Usage

### Postgres

For the homeserver and therefore this testnet to be used, a postgres server is required. 
By default, testnet will use `postgres://localhost:5432/postgres?pubky-test=true`.
<<<<<<< HEAD
`?pubky_test=true` indicates that the homeserver should create an emphemeral database.
=======
`?pubky-test=true` indicates that the homeserver should create an emphemeral database.
>>>>>>> c2c95c2b

If you want to change the [connection string](https://www.postgresql.org/docs/current/libpq-connect.html#LIBPQ-CONNSTRING-URIS) you have 2 options.

- Set the `TEST_PUBKY_CONNECTION_STRING` environment variable.
- Set the connection string in the testnet constructor.

```rust
use pubky_testnet::{Testnet, pubky_homeserver::ConnectionString};

#[tokio::main]
async fn main () {
  let connection_string = ConnectionString::new("postgres://localhost:5432/my_db").unwrap();
  let testnet = Testnet::new_with_custom_postgres(connection_string).await.unwrap();
}
```

### Inline testing

```rust
use pubky_testnet::EphemeralTestnet;

#[tokio::main]
#[pubky_testnet::test] // Makro makes sure that the empheral Postgres databases are cleaned up.
async fn main () {
  // Run a new testnet. This creates a test dht,
  // a homeserver, and a http relay.
  let testnet = EphemeralTestnet::start().await.unwrap();

  // Create a Pubky Http Client from the testnet.
  let client = testnet.client().unwrap();

  // Use the homeserver
  let homeserver = testnet.homeserver();

  // Use the relay
  let http_relay = testnet.http_relay();
}
```

### Binary (hardcoded testnet, and browser support).

If you need to run the testnet in a separate process, for example to test Pubky Core in browsers, you need to run this binary, which will create these components with hardcoded configurations:

1. A local DHT with bootstrapping nodes: `&["localhost:6881"]`
2. A Pkarr Relay running on port [15411](pubky_common::constants::testnet_ports::PKARR_RELAY)
3. A Homeserver with address is hardcoded to `8pinxxgqs41n4aididenw5apqp1urfmzdztr8jt4abrkdn435ewo`
4. An HTTP relay running on port [15412](pubky_common::constants::testnet_ports::HTTP_RELAY)<|MERGE_RESOLUTION|>--- conflicted
+++ resolved
@@ -3,8 +3,6 @@
 A local test network for developing Pubky Core or applications depending on it.
 
 All resources are ephemeral, the database is an empheral Postgres, and all servers are cleaned up as the testnet dropped.
-<<<<<<< HEAD
-=======
 
 ## Quickstart 
 Requires a running Postgres.
@@ -20,7 +18,6 @@
 # Run the testnet binary (all resources ephemeral). The environment variable must point to the postgres admin database.
 TEST_PUBKY_CONNECTION_STRING='postgres://postgres:postgres@localhost:5432/postgres' cargo run -p pubky-testnet
 
->>>>>>> c2c95c2b
 
 ## Usage
 
@@ -28,11 +25,7 @@
 
 For the homeserver and therefore this testnet to be used, a postgres server is required. 
 By default, testnet will use `postgres://localhost:5432/postgres?pubky-test=true`.
-<<<<<<< HEAD
-`?pubky_test=true` indicates that the homeserver should create an emphemeral database.
-=======
 `?pubky-test=true` indicates that the homeserver should create an emphemeral database.
->>>>>>> c2c95c2b
 
 If you want to change the [connection string](https://www.postgresql.org/docs/current/libpq-connect.html#LIBPQ-CONNSTRING-URIS) you have 2 options.
 
